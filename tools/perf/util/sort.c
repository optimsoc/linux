--- conflicted
+++ resolved
@@ -1061,10 +1061,7 @@
 	DIM(PERF_HPP__OVERHEAD_US, "overhead_us"),
 	DIM(PERF_HPP__OVERHEAD_GUEST_SYS, "overhead_guest_sys"),
 	DIM(PERF_HPP__OVERHEAD_GUEST_US, "overhead_guest_us"),
-<<<<<<< HEAD
-=======
 	DIM(PERF_HPP__OVERHEAD_ACC, "overhead_children"),
->>>>>>> 82b89778
 	DIM(PERF_HPP__SAMPLES, "sample"),
 	DIM(PERF_HPP__PERIOD, "period"),
 };
@@ -1160,10 +1157,7 @@
 
 	INIT_LIST_HEAD(&hse->hpp.list);
 	INIT_LIST_HEAD(&hse->hpp.sort_list);
-<<<<<<< HEAD
-=======
 	hse->hpp.elide = false;
->>>>>>> 82b89778
 
 	return hse;
 }
@@ -1371,22 +1365,6 @@
 	return ret;
 }
 
-<<<<<<< HEAD
-bool perf_hpp__should_skip(struct perf_hpp_fmt *format)
-{
-	if (perf_hpp__is_sort_entry(format)) {
-		struct hpp_sort_entry *hse;
-
-		hse = container_of(format, struct hpp_sort_entry, hpp);
-		return hse->se->elide;
-	}
-	return false;
-}
-
-static void sort_entry__setup_elide(struct sort_entry *se,
-				    struct strlist *list,
-				    const char *list_name, FILE *fp)
-=======
 void perf_hpp__set_elide(int idx, bool elide)
 {
 	struct perf_hpp_fmt *fmt;
@@ -1405,7 +1383,6 @@
 }
 
 static bool __get_elide(struct strlist *list, const char *list_name, FILE *fp)
->>>>>>> 82b89778
 {
 	if (list && strlist__nr_entries(list) == 1) {
 		if (fp != NULL)
@@ -1469,12 +1446,7 @@
 		if (!perf_hpp__is_sort_entry(fmt))
 			continue;
 
-<<<<<<< HEAD
-		hse = container_of(fmt, struct hpp_sort_entry, hpp);
-		if (!hse->se->elide)
-=======
 		if (!fmt->elide)
->>>>>>> 82b89778
 			return;
 	}
 
@@ -1482,12 +1454,7 @@
 		if (!perf_hpp__is_sort_entry(fmt))
 			continue;
 
-<<<<<<< HEAD
-		hse = container_of(fmt, struct hpp_sort_entry, hpp);
-		hse->se->elide = false;
-=======
 		fmt->elide = false;
->>>>>>> 82b89778
 	}
 }
 
@@ -1624,12 +1591,9 @@
 	sort__has_sym = 0;
 	sort__has_dso = 0;
 
-<<<<<<< HEAD
-=======
 	field_order = NULL;
 	sort_order = NULL;
 
->>>>>>> 82b89778
 	reset_dimensions();
 	perf_hpp__reset_output_field();
 }