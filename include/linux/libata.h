--- conflicted
+++ resolved
@@ -138,15 +138,10 @@
 	/* various lengths of time */
 	ATA_TMOUT_EDD		= 5 * HZ,	/* heuristic */
 	ATA_TMOUT_PIO		= 30 * HZ,
-<<<<<<< HEAD
-	ATA_TMOUT_BOOT		= 30 * HZ,	/* hueristic */
-	ATA_TMOUT_BOOT_QUICK	= 7 * HZ,	/* hueristic */
+	ATA_TMOUT_BOOT		= 30 * HZ,	/* heuristic */
+	ATA_TMOUT_BOOT_QUICK	= 7 * HZ,	/* heuristic */
 	ATA_TMOUT_DATAOUT	= 30 * HZ,
 	ATA_TMOUT_DATAOUT_QUICK	= 5 * HZ,
-=======
-	ATA_TMOUT_BOOT		= 30 * HZ,	/* heuristic */
-	ATA_TMOUT_BOOT_QUICK	= 7 * HZ,	/* heuristic */
->>>>>>> 3ee68c4a
 	ATA_TMOUT_CDB		= 30 * HZ,
 	ATA_TMOUT_CDB_QUICK	= 5 * HZ,
 	ATA_TMOUT_INTERNAL	= 30 * HZ,
