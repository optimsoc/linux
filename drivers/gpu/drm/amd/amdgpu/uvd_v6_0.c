/*
 * Copyright 2014 Advanced Micro Devices, Inc.
 *
 * Permission is hereby granted, free of charge, to any person obtaining a
 * copy of this software and associated documentation files (the "Software"),
 * to deal in the Software without restriction, including without limitation
 * the rights to use, copy, modify, merge, publish, distribute, sublicense,
 * and/or sell copies of the Software, and to permit persons to whom the
 * Software is furnished to do so, subject to the following conditions:
 *
 * The above copyright notice and this permission notice shall be included in
 * all copies or substantial portions of the Software.
 *
 * THE SOFTWARE IS PROVIDED "AS IS", WITHOUT WARRANTY OF ANY KIND, EXPRESS OR
 * IMPLIED, INCLUDING BUT NOT LIMITED TO THE WARRANTIES OF MERCHANTABILITY,
 * FITNESS FOR A PARTICULAR PURPOSE AND NONINFRINGEMENT.  IN NO EVENT SHALL
 * THE COPYRIGHT HOLDER(S) OR AUTHOR(S) BE LIABLE FOR ANY CLAIM, DAMAGES OR
 * OTHER LIABILITY, WHETHER IN AN ACTION OF CONTRACT, TORT OR OTHERWISE,
 * ARISING FROM, OUT OF OR IN CONNECTION WITH THE SOFTWARE OR THE USE OR
 * OTHER DEALINGS IN THE SOFTWARE.
 *
 * Authors: Christian König <christian.koenig@amd.com>
 */

#include <linux/firmware.h>
#include <drm/drmP.h>
#include "amdgpu.h"
#include "amdgpu_uvd.h"
#include "vid.h"
#include "uvd/uvd_6_0_d.h"
#include "uvd/uvd_6_0_sh_mask.h"
#include "oss/oss_2_0_d.h"
#include "oss/oss_2_0_sh_mask.h"
#include "smu/smu_7_1_3_d.h"
#include "smu/smu_7_1_3_sh_mask.h"
#include "bif/bif_5_1_d.h"
#include "gmc/gmc_8_1_d.h"
#include "vi.h"

static void uvd_v6_0_set_ring_funcs(struct amdgpu_device *adev);
static void uvd_v6_0_set_irq_funcs(struct amdgpu_device *adev);
static int uvd_v6_0_start(struct amdgpu_device *adev);
static void uvd_v6_0_stop(struct amdgpu_device *adev);
static void uvd_v6_0_set_sw_clock_gating(struct amdgpu_device *adev);

/**
 * uvd_v6_0_ring_get_rptr - get read pointer
 *
 * @ring: amdgpu_ring pointer
 *
 * Returns the current hardware read pointer
 */
static uint32_t uvd_v6_0_ring_get_rptr(struct amdgpu_ring *ring)
{
	struct amdgpu_device *adev = ring->adev;

	return RREG32(mmUVD_RBC_RB_RPTR);
}

/**
 * uvd_v6_0_ring_get_wptr - get write pointer
 *
 * @ring: amdgpu_ring pointer
 *
 * Returns the current hardware write pointer
 */
static uint32_t uvd_v6_0_ring_get_wptr(struct amdgpu_ring *ring)
{
	struct amdgpu_device *adev = ring->adev;

	return RREG32(mmUVD_RBC_RB_WPTR);
}

/**
 * uvd_v6_0_ring_set_wptr - set write pointer
 *
 * @ring: amdgpu_ring pointer
 *
 * Commits the write pointer to the hardware
 */
static void uvd_v6_0_ring_set_wptr(struct amdgpu_ring *ring)
{
	struct amdgpu_device *adev = ring->adev;

	WREG32(mmUVD_RBC_RB_WPTR, ring->wptr);
}

static int uvd_v6_0_early_init(void *handle)
{
	struct amdgpu_device *adev = (struct amdgpu_device *)handle;

	uvd_v6_0_set_ring_funcs(adev);
	uvd_v6_0_set_irq_funcs(adev);

	return 0;
}

static int uvd_v6_0_sw_init(void *handle)
{
	struct amdgpu_ring *ring;
	int r;
	struct amdgpu_device *adev = (struct amdgpu_device *)handle;

	/* UVD TRAP */
	r = amdgpu_irq_add_id(adev, 124, &adev->uvd.irq);
	if (r)
		return r;

	r = amdgpu_uvd_sw_init(adev);
	if (r)
		return r;

	r = amdgpu_uvd_resume(adev);
	if (r)
		return r;

	ring = &adev->uvd.ring;
	sprintf(ring->name, "uvd");
	r = amdgpu_ring_init(adev, ring, 512, PACKET0(mmUVD_NO_OP, 0), 0xf,
			     &adev->uvd.irq, 0, AMDGPU_RING_TYPE_UVD);

	return r;
}

static int uvd_v6_0_sw_fini(void *handle)
{
	int r;
	struct amdgpu_device *adev = (struct amdgpu_device *)handle;

	r = amdgpu_uvd_suspend(adev);
	if (r)
		return r;

	r = amdgpu_uvd_sw_fini(adev);
	if (r)
		return r;

	return r;
}

/**
 * uvd_v6_0_hw_init - start and test UVD block
 *
 * @adev: amdgpu_device pointer
 *
 * Initialize the hardware, boot up the VCPU and do some testing
 */
static int uvd_v6_0_hw_init(void *handle)
{
	struct amdgpu_device *adev = (struct amdgpu_device *)handle;
	struct amdgpu_ring *ring = &adev->uvd.ring;
	uint32_t tmp;
	int r;

	r = uvd_v6_0_start(adev);
	if (r)
		goto done;

	ring->ready = true;
	r = amdgpu_ring_test_ring(ring);
	if (r) {
		ring->ready = false;
		goto done;
	}

	r = amdgpu_ring_alloc(ring, 10);
	if (r) {
		DRM_ERROR("amdgpu: ring failed to lock UVD ring (%d).\n", r);
		goto done;
	}

	tmp = PACKET0(mmUVD_SEMA_WAIT_FAULT_TIMEOUT_CNTL, 0);
	amdgpu_ring_write(ring, tmp);
	amdgpu_ring_write(ring, 0xFFFFF);

	tmp = PACKET0(mmUVD_SEMA_WAIT_INCOMPLETE_TIMEOUT_CNTL, 0);
	amdgpu_ring_write(ring, tmp);
	amdgpu_ring_write(ring, 0xFFFFF);

	tmp = PACKET0(mmUVD_SEMA_SIGNAL_INCOMPLETE_TIMEOUT_CNTL, 0);
	amdgpu_ring_write(ring, tmp);
	amdgpu_ring_write(ring, 0xFFFFF);

	/* Clear timeout status bits */
	amdgpu_ring_write(ring, PACKET0(mmUVD_SEMA_TIMEOUT_STATUS, 0));
	amdgpu_ring_write(ring, 0x8);

	amdgpu_ring_write(ring, PACKET0(mmUVD_SEMA_CNTL, 0));
	amdgpu_ring_write(ring, 3);

	amdgpu_ring_commit(ring);

done:
	if (!r)
		DRM_INFO("UVD initialized successfully.\n");

	return r;
}

/**
 * uvd_v6_0_hw_fini - stop the hardware block
 *
 * @adev: amdgpu_device pointer
 *
 * Stop the UVD block, mark ring as not ready any more
 */
static int uvd_v6_0_hw_fini(void *handle)
{
	struct amdgpu_device *adev = (struct amdgpu_device *)handle;
	struct amdgpu_ring *ring = &adev->uvd.ring;

	uvd_v6_0_stop(adev);
	ring->ready = false;

	return 0;
}

static int uvd_v6_0_suspend(void *handle)
{
	int r;
	struct amdgpu_device *adev = (struct amdgpu_device *)handle;

	r = uvd_v6_0_hw_fini(adev);
	if (r)
		return r;

	/* Skip this for APU for now */
	if (!(adev->flags & AMD_IS_APU)) {
		r = amdgpu_uvd_suspend(adev);
		if (r)
			return r;
	}

	return r;
}

static int uvd_v6_0_resume(void *handle)
{
	int r;
	struct amdgpu_device *adev = (struct amdgpu_device *)handle;

	/* Skip this for APU for now */
	if (!(adev->flags & AMD_IS_APU)) {
		r = amdgpu_uvd_resume(adev);
		if (r)
			return r;
	}
	r = uvd_v6_0_hw_init(adev);
	if (r)
		return r;

	return r;
}

/**
 * uvd_v6_0_mc_resume - memory controller programming
 *
 * @adev: amdgpu_device pointer
 *
 * Let the UVD memory controller know it's offsets
 */
static void uvd_v6_0_mc_resume(struct amdgpu_device *adev)
{
	uint64_t offset;
	uint32_t size;

	/* programm memory controller bits 0-27 */
	WREG32(mmUVD_LMI_VCPU_CACHE_64BIT_BAR_LOW,
			lower_32_bits(adev->uvd.gpu_addr));
	WREG32(mmUVD_LMI_VCPU_CACHE_64BIT_BAR_HIGH,
			upper_32_bits(adev->uvd.gpu_addr));

	offset = AMDGPU_UVD_FIRMWARE_OFFSET;
	size = AMDGPU_GPU_PAGE_ALIGN(adev->uvd.fw->size + 4);
	WREG32(mmUVD_VCPU_CACHE_OFFSET0, offset >> 3);
	WREG32(mmUVD_VCPU_CACHE_SIZE0, size);

	offset += size;
	size = AMDGPU_UVD_HEAP_SIZE;
	WREG32(mmUVD_VCPU_CACHE_OFFSET1, offset >> 3);
	WREG32(mmUVD_VCPU_CACHE_SIZE1, size);

	offset += size;
	size = AMDGPU_UVD_STACK_SIZE +
	       (AMDGPU_UVD_SESSION_SIZE * adev->uvd.max_handles);
	WREG32(mmUVD_VCPU_CACHE_OFFSET2, offset >> 3);
	WREG32(mmUVD_VCPU_CACHE_SIZE2, size);

	WREG32(mmUVD_UDEC_ADDR_CONFIG, adev->gfx.config.gb_addr_config);
	WREG32(mmUVD_UDEC_DB_ADDR_CONFIG, adev->gfx.config.gb_addr_config);
	WREG32(mmUVD_UDEC_DBW_ADDR_CONFIG, adev->gfx.config.gb_addr_config);

	WREG32(mmUVD_GP_SCRATCH4, adev->uvd.max_handles);
}

#if 0
static void cz_set_uvd_clock_gating_branches(struct amdgpu_device *adev,
		bool enable)
{
	u32 data, data1;

	data = RREG32(mmUVD_CGC_GATE);
	data1 = RREG32(mmUVD_SUVD_CGC_GATE);
	if (enable) {
		data |= UVD_CGC_GATE__SYS_MASK |
				UVD_CGC_GATE__UDEC_MASK |
				UVD_CGC_GATE__MPEG2_MASK |
				UVD_CGC_GATE__RBC_MASK |
				UVD_CGC_GATE__LMI_MC_MASK |
				UVD_CGC_GATE__IDCT_MASK |
				UVD_CGC_GATE__MPRD_MASK |
				UVD_CGC_GATE__MPC_MASK |
				UVD_CGC_GATE__LBSI_MASK |
				UVD_CGC_GATE__LRBBM_MASK |
				UVD_CGC_GATE__UDEC_RE_MASK |
				UVD_CGC_GATE__UDEC_CM_MASK |
				UVD_CGC_GATE__UDEC_IT_MASK |
				UVD_CGC_GATE__UDEC_DB_MASK |
				UVD_CGC_GATE__UDEC_MP_MASK |
				UVD_CGC_GATE__WCB_MASK |
				UVD_CGC_GATE__VCPU_MASK |
				UVD_CGC_GATE__SCPU_MASK;
		data1 |= UVD_SUVD_CGC_GATE__SRE_MASK |
				UVD_SUVD_CGC_GATE__SIT_MASK |
				UVD_SUVD_CGC_GATE__SMP_MASK |
				UVD_SUVD_CGC_GATE__SCM_MASK |
				UVD_SUVD_CGC_GATE__SDB_MASK |
				UVD_SUVD_CGC_GATE__SRE_H264_MASK |
				UVD_SUVD_CGC_GATE__SRE_HEVC_MASK |
				UVD_SUVD_CGC_GATE__SIT_H264_MASK |
				UVD_SUVD_CGC_GATE__SIT_HEVC_MASK |
				UVD_SUVD_CGC_GATE__SCM_H264_MASK |
				UVD_SUVD_CGC_GATE__SCM_HEVC_MASK |
				UVD_SUVD_CGC_GATE__SDB_H264_MASK |
				UVD_SUVD_CGC_GATE__SDB_HEVC_MASK;
	} else {
		data &= ~(UVD_CGC_GATE__SYS_MASK |
				UVD_CGC_GATE__UDEC_MASK |
				UVD_CGC_GATE__MPEG2_MASK |
				UVD_CGC_GATE__RBC_MASK |
				UVD_CGC_GATE__LMI_MC_MASK |
				UVD_CGC_GATE__LMI_UMC_MASK |
				UVD_CGC_GATE__IDCT_MASK |
				UVD_CGC_GATE__MPRD_MASK |
				UVD_CGC_GATE__MPC_MASK |
				UVD_CGC_GATE__LBSI_MASK |
				UVD_CGC_GATE__LRBBM_MASK |
				UVD_CGC_GATE__UDEC_RE_MASK |
				UVD_CGC_GATE__UDEC_CM_MASK |
				UVD_CGC_GATE__UDEC_IT_MASK |
				UVD_CGC_GATE__UDEC_DB_MASK |
				UVD_CGC_GATE__UDEC_MP_MASK |
				UVD_CGC_GATE__WCB_MASK |
				UVD_CGC_GATE__VCPU_MASK |
				UVD_CGC_GATE__SCPU_MASK);
		data1 &= ~(UVD_SUVD_CGC_GATE__SRE_MASK |
				UVD_SUVD_CGC_GATE__SIT_MASK |
				UVD_SUVD_CGC_GATE__SMP_MASK |
				UVD_SUVD_CGC_GATE__SCM_MASK |
				UVD_SUVD_CGC_GATE__SDB_MASK |
				UVD_SUVD_CGC_GATE__SRE_H264_MASK |
				UVD_SUVD_CGC_GATE__SRE_HEVC_MASK |
				UVD_SUVD_CGC_GATE__SIT_H264_MASK |
				UVD_SUVD_CGC_GATE__SIT_HEVC_MASK |
				UVD_SUVD_CGC_GATE__SCM_H264_MASK |
				UVD_SUVD_CGC_GATE__SCM_HEVC_MASK |
				UVD_SUVD_CGC_GATE__SDB_H264_MASK |
				UVD_SUVD_CGC_GATE__SDB_HEVC_MASK);
	}
	WREG32(mmUVD_CGC_GATE, data);
	WREG32(mmUVD_SUVD_CGC_GATE, data1);
}
#endif

/**
 * uvd_v6_0_start - start UVD block
 *
 * @adev: amdgpu_device pointer
 *
 * Setup and start the UVD block
 */
static int uvd_v6_0_start(struct amdgpu_device *adev)
{
	struct amdgpu_ring *ring = &adev->uvd.ring;
	uint32_t rb_bufsz, tmp;
	uint32_t lmi_swap_cntl;
	uint32_t mp_swap_cntl;
	int i, j, r;

	/* disable DPG */
	WREG32_P(mmUVD_POWER_STATUS, 0, ~UVD_POWER_STATUS__UVD_PG_MODE_MASK);

	/* disable byte swapping */
	lmi_swap_cntl = 0;
	mp_swap_cntl = 0;

	uvd_v6_0_mc_resume(adev);

	/* disable clock gating */
	WREG32_FIELD(UVD_CGC_CTRL, DYN_CLOCK_MODE, 0);

	/* disable interupt */
	WREG32_FIELD(UVD_MASTINT_EN, VCPU_EN, 0);

	/* stall UMC and register bus before resetting VCPU */
	WREG32_FIELD(UVD_LMI_CTRL2, STALL_ARB_UMC, 1);
	mdelay(1);

	/* put LMI, VCPU, RBC etc... into reset */
	WREG32(mmUVD_SOFT_RESET,
		UVD_SOFT_RESET__LMI_SOFT_RESET_MASK |
		UVD_SOFT_RESET__VCPU_SOFT_RESET_MASK |
		UVD_SOFT_RESET__LBSI_SOFT_RESET_MASK |
		UVD_SOFT_RESET__RBC_SOFT_RESET_MASK |
		UVD_SOFT_RESET__CSM_SOFT_RESET_MASK |
		UVD_SOFT_RESET__CXW_SOFT_RESET_MASK |
		UVD_SOFT_RESET__TAP_SOFT_RESET_MASK |
		UVD_SOFT_RESET__LMI_UMC_SOFT_RESET_MASK);
	mdelay(5);

	/* take UVD block out of reset */
	WREG32_FIELD(SRBM_SOFT_RESET, SOFT_RESET_UVD, 0);
	mdelay(5);

	/* initialize UVD memory controller */
	WREG32(mmUVD_LMI_CTRL,
		(0x40 << UVD_LMI_CTRL__WRITE_CLEAN_TIMER__SHIFT) |
		UVD_LMI_CTRL__WRITE_CLEAN_TIMER_EN_MASK |
		UVD_LMI_CTRL__DATA_COHERENCY_EN_MASK |
		UVD_LMI_CTRL__VCPU_DATA_COHERENCY_EN_MASK |
		UVD_LMI_CTRL__REQ_MODE_MASK |
		UVD_LMI_CTRL__DISABLE_ON_FWV_FAIL_MASK);

#ifdef __BIG_ENDIAN
	/* swap (8 in 32) RB and IB */
	lmi_swap_cntl = 0xa;
	mp_swap_cntl = 0;
#endif
	WREG32(mmUVD_LMI_SWAP_CNTL, lmi_swap_cntl);
	WREG32(mmUVD_MP_SWAP_CNTL, mp_swap_cntl);

	WREG32(mmUVD_MPC_SET_MUXA0, 0x40c2040);
	WREG32(mmUVD_MPC_SET_MUXA1, 0x0);
	WREG32(mmUVD_MPC_SET_MUXB0, 0x40c2040);
	WREG32(mmUVD_MPC_SET_MUXB1, 0x0);
	WREG32(mmUVD_MPC_SET_ALU, 0);
	WREG32(mmUVD_MPC_SET_MUX, 0x88);

	/* take all subblocks out of reset, except VCPU */
	WREG32(mmUVD_SOFT_RESET, UVD_SOFT_RESET__VCPU_SOFT_RESET_MASK);
	mdelay(5);

	/* enable VCPU clock */
	WREG32(mmUVD_VCPU_CNTL, UVD_VCPU_CNTL__CLK_EN_MASK);

	/* enable UMC */
	WREG32_FIELD(UVD_LMI_CTRL2, STALL_ARB_UMC, 0);

	/* boot up the VCPU */
	WREG32(mmUVD_SOFT_RESET, 0);
	mdelay(10);

	for (i = 0; i < 10; ++i) {
		uint32_t status;

		for (j = 0; j < 100; ++j) {
			status = RREG32(mmUVD_STATUS);
			if (status & 2)
				break;
			mdelay(10);
		}
		r = 0;
		if (status & 2)
			break;

		DRM_ERROR("UVD not responding, trying to reset the VCPU!!!\n");
		WREG32_FIELD(UVD_SOFT_RESET, VCPU_SOFT_RESET, 1);
		mdelay(10);
		WREG32_FIELD(UVD_SOFT_RESET, VCPU_SOFT_RESET, 0);
		mdelay(10);
		r = -1;
	}

	if (r) {
		DRM_ERROR("UVD not responding, giving up!!!\n");
		return r;
	}
	/* enable master interrupt */
	WREG32_P(mmUVD_MASTINT_EN,
		(UVD_MASTINT_EN__VCPU_EN_MASK|UVD_MASTINT_EN__SYS_EN_MASK),
		~(UVD_MASTINT_EN__VCPU_EN_MASK|UVD_MASTINT_EN__SYS_EN_MASK));

	/* clear the bit 4 of UVD_STATUS */
	WREG32_P(mmUVD_STATUS, 0, ~(2 << UVD_STATUS__VCPU_REPORT__SHIFT));

	/* force RBC into idle state */
	rb_bufsz = order_base_2(ring->ring_size);
	tmp = REG_SET_FIELD(0, UVD_RBC_RB_CNTL, RB_BUFSZ, rb_bufsz);
	tmp = REG_SET_FIELD(tmp, UVD_RBC_RB_CNTL, RB_BLKSZ, 1);
	tmp = REG_SET_FIELD(tmp, UVD_RBC_RB_CNTL, RB_NO_FETCH, 1);
	tmp = REG_SET_FIELD(tmp, UVD_RBC_RB_CNTL, RB_WPTR_POLL_EN, 0);
	tmp = REG_SET_FIELD(tmp, UVD_RBC_RB_CNTL, RB_NO_UPDATE, 1);
	tmp = REG_SET_FIELD(tmp, UVD_RBC_RB_CNTL, RB_RPTR_WR_EN, 1);
	WREG32(mmUVD_RBC_RB_CNTL, tmp);

	/* set the write pointer delay */
	WREG32(mmUVD_RBC_RB_WPTR_CNTL, 0);

	/* set the wb address */
	WREG32(mmUVD_RBC_RB_RPTR_ADDR, (upper_32_bits(ring->gpu_addr) >> 2));

	/* programm the RB_BASE for ring buffer */
	WREG32(mmUVD_LMI_RBC_RB_64BIT_BAR_LOW,
			lower_32_bits(ring->gpu_addr));
	WREG32(mmUVD_LMI_RBC_RB_64BIT_BAR_HIGH,
			upper_32_bits(ring->gpu_addr));

	/* Initialize the ring buffer's read and write pointers */
	WREG32(mmUVD_RBC_RB_RPTR, 0);

	ring->wptr = RREG32(mmUVD_RBC_RB_RPTR);
	WREG32(mmUVD_RBC_RB_WPTR, ring->wptr);

	WREG32_FIELD(UVD_RBC_RB_CNTL, RB_NO_FETCH, 0);

	return 0;
}

/**
 * uvd_v6_0_stop - stop UVD block
 *
 * @adev: amdgpu_device pointer
 *
 * stop the UVD block
 */
static void uvd_v6_0_stop(struct amdgpu_device *adev)
{
	/* force RBC into idle state */
	WREG32(mmUVD_RBC_RB_CNTL, 0x11010101);

	/* Stall UMC and register bus before resetting VCPU */
	WREG32_P(mmUVD_LMI_CTRL2, 1 << 8, ~(1 << 8));
	mdelay(1);

	/* put VCPU into reset */
	WREG32(mmUVD_SOFT_RESET, UVD_SOFT_RESET__VCPU_SOFT_RESET_MASK);
	mdelay(5);

	/* disable VCPU clock */
	WREG32(mmUVD_VCPU_CNTL, 0x0);

	/* Unstall UMC and register bus */
	WREG32_P(mmUVD_LMI_CTRL2, 0, ~(1 << 8));
}

/**
 * uvd_v6_0_ring_emit_fence - emit an fence & trap command
 *
 * @ring: amdgpu_ring pointer
 * @fence: fence to emit
 *
 * Write a fence and a trap command to the ring.
 */
static void uvd_v6_0_ring_emit_fence(struct amdgpu_ring *ring, u64 addr, u64 seq,
				     unsigned flags)
{
	WARN_ON(flags & AMDGPU_FENCE_FLAG_64BIT);

	amdgpu_ring_write(ring, PACKET0(mmUVD_CONTEXT_ID, 0));
	amdgpu_ring_write(ring, seq);
	amdgpu_ring_write(ring, PACKET0(mmUVD_GPCOM_VCPU_DATA0, 0));
	amdgpu_ring_write(ring, addr & 0xffffffff);
	amdgpu_ring_write(ring, PACKET0(mmUVD_GPCOM_VCPU_DATA1, 0));
	amdgpu_ring_write(ring, upper_32_bits(addr) & 0xff);
	amdgpu_ring_write(ring, PACKET0(mmUVD_GPCOM_VCPU_CMD, 0));
	amdgpu_ring_write(ring, 0);

	amdgpu_ring_write(ring, PACKET0(mmUVD_GPCOM_VCPU_DATA0, 0));
	amdgpu_ring_write(ring, 0);
	amdgpu_ring_write(ring, PACKET0(mmUVD_GPCOM_VCPU_DATA1, 0));
	amdgpu_ring_write(ring, 0);
	amdgpu_ring_write(ring, PACKET0(mmUVD_GPCOM_VCPU_CMD, 0));
	amdgpu_ring_write(ring, 2);
}

/**
 * uvd_v6_0_ring_emit_hdp_flush - emit an hdp flush
 *
 * @ring: amdgpu_ring pointer
 *
 * Emits an hdp flush.
 */
static void uvd_v6_0_ring_emit_hdp_flush(struct amdgpu_ring *ring)
{
	amdgpu_ring_write(ring, PACKET0(mmHDP_MEM_COHERENCY_FLUSH_CNTL, 0));
	amdgpu_ring_write(ring, 0);
}

/**
 * uvd_v6_0_ring_hdp_invalidate - emit an hdp invalidate
 *
 * @ring: amdgpu_ring pointer
 *
 * Emits an hdp invalidate.
 */
static void uvd_v6_0_ring_emit_hdp_invalidate(struct amdgpu_ring *ring)
{
	amdgpu_ring_write(ring, PACKET0(mmHDP_DEBUG0, 0));
	amdgpu_ring_write(ring, 1);
}

/**
 * uvd_v6_0_ring_test_ring - register write test
 *
 * @ring: amdgpu_ring pointer
 *
 * Test if we can successfully write to the context register
 */
static int uvd_v6_0_ring_test_ring(struct amdgpu_ring *ring)
{
	struct amdgpu_device *adev = ring->adev;
	uint32_t tmp = 0;
	unsigned i;
	int r;

	WREG32(mmUVD_CONTEXT_ID, 0xCAFEDEAD);
	r = amdgpu_ring_alloc(ring, 3);
	if (r) {
		DRM_ERROR("amdgpu: cp failed to lock ring %d (%d).\n",
			  ring->idx, r);
		return r;
	}
	amdgpu_ring_write(ring, PACKET0(mmUVD_CONTEXT_ID, 0));
	amdgpu_ring_write(ring, 0xDEADBEEF);
	amdgpu_ring_commit(ring);
	for (i = 0; i < adev->usec_timeout; i++) {
		tmp = RREG32(mmUVD_CONTEXT_ID);
		if (tmp == 0xDEADBEEF)
			break;
		DRM_UDELAY(1);
	}

	if (i < adev->usec_timeout) {
		DRM_INFO("ring test on %d succeeded in %d usecs\n",
			 ring->idx, i);
	} else {
		DRM_ERROR("amdgpu: ring %d test failed (0x%08X)\n",
			  ring->idx, tmp);
		r = -EINVAL;
	}
	return r;
}

/**
 * uvd_v6_0_ring_emit_ib - execute indirect buffer
 *
 * @ring: amdgpu_ring pointer
 * @ib: indirect buffer to execute
 *
 * Write ring commands to execute the indirect buffer
 */
static void uvd_v6_0_ring_emit_ib(struct amdgpu_ring *ring,
				  struct amdgpu_ib *ib,
				  unsigned vm_id, bool ctx_switch)
{
	amdgpu_ring_write(ring, PACKET0(mmUVD_LMI_RBC_IB_VMID, 0));
	amdgpu_ring_write(ring, vm_id);

	amdgpu_ring_write(ring, PACKET0(mmUVD_LMI_RBC_IB_64BIT_BAR_LOW, 0));
	amdgpu_ring_write(ring, lower_32_bits(ib->gpu_addr));
	amdgpu_ring_write(ring, PACKET0(mmUVD_LMI_RBC_IB_64BIT_BAR_HIGH, 0));
	amdgpu_ring_write(ring, upper_32_bits(ib->gpu_addr));
	amdgpu_ring_write(ring, PACKET0(mmUVD_RBC_IB_SIZE, 0));
	amdgpu_ring_write(ring, ib->length_dw);
}

static void uvd_v6_0_ring_emit_vm_flush(struct amdgpu_ring *ring,
					 unsigned vm_id, uint64_t pd_addr)
{
	uint32_t reg;

	if (vm_id < 8)
		reg = mmVM_CONTEXT0_PAGE_TABLE_BASE_ADDR + vm_id;
	else
		reg = mmVM_CONTEXT8_PAGE_TABLE_BASE_ADDR + vm_id - 8;

	amdgpu_ring_write(ring, PACKET0(mmUVD_GPCOM_VCPU_DATA0, 0));
	amdgpu_ring_write(ring, reg << 2);
	amdgpu_ring_write(ring, PACKET0(mmUVD_GPCOM_VCPU_DATA1, 0));
	amdgpu_ring_write(ring, pd_addr >> 12);
	amdgpu_ring_write(ring, PACKET0(mmUVD_GPCOM_VCPU_CMD, 0));
	amdgpu_ring_write(ring, 0x8);

	amdgpu_ring_write(ring, PACKET0(mmUVD_GPCOM_VCPU_DATA0, 0));
	amdgpu_ring_write(ring, mmVM_INVALIDATE_REQUEST << 2);
	amdgpu_ring_write(ring, PACKET0(mmUVD_GPCOM_VCPU_DATA1, 0));
	amdgpu_ring_write(ring, 1 << vm_id);
	amdgpu_ring_write(ring, PACKET0(mmUVD_GPCOM_VCPU_CMD, 0));
	amdgpu_ring_write(ring, 0x8);

	amdgpu_ring_write(ring, PACKET0(mmUVD_GPCOM_VCPU_DATA0, 0));
	amdgpu_ring_write(ring, mmVM_INVALIDATE_REQUEST << 2);
	amdgpu_ring_write(ring, PACKET0(mmUVD_GPCOM_VCPU_DATA1, 0));
	amdgpu_ring_write(ring, 0);
	amdgpu_ring_write(ring, PACKET0(mmUVD_GP_SCRATCH8, 0));
	amdgpu_ring_write(ring, 1 << vm_id); /* mask */
	amdgpu_ring_write(ring, PACKET0(mmUVD_GPCOM_VCPU_CMD, 0));
	amdgpu_ring_write(ring, 0xC);
}

static void uvd_v6_0_ring_emit_pipeline_sync(struct amdgpu_ring *ring)
{
	uint32_t seq = ring->fence_drv.sync_seq;
	uint64_t addr = ring->fence_drv.gpu_addr;

	amdgpu_ring_write(ring, PACKET0(mmUVD_GPCOM_VCPU_DATA0, 0));
	amdgpu_ring_write(ring, lower_32_bits(addr));
	amdgpu_ring_write(ring, PACKET0(mmUVD_GPCOM_VCPU_DATA1, 0));
	amdgpu_ring_write(ring, upper_32_bits(addr));
	amdgpu_ring_write(ring, PACKET0(mmUVD_GP_SCRATCH8, 0));
	amdgpu_ring_write(ring, 0xffffffff); /* mask */
	amdgpu_ring_write(ring, PACKET0(mmUVD_GP_SCRATCH9, 0));
	amdgpu_ring_write(ring, seq);
	amdgpu_ring_write(ring, PACKET0(mmUVD_GPCOM_VCPU_CMD, 0));
	amdgpu_ring_write(ring, 0xE);
}

static unsigned uvd_v6_0_ring_get_emit_ib_size(struct amdgpu_ring *ring)
{
	return
		8; /* uvd_v6_0_ring_emit_ib */
}

static unsigned uvd_v6_0_ring_get_dma_frame_size(struct amdgpu_ring *ring)
{
	return
		2 + /* uvd_v6_0_ring_emit_hdp_flush */
		2 + /* uvd_v6_0_ring_emit_hdp_invalidate */
		10 + /* uvd_v6_0_ring_emit_pipeline_sync */
		14; /* uvd_v6_0_ring_emit_fence x1 no user fence */
}

static unsigned uvd_v6_0_ring_get_dma_frame_size_vm(struct amdgpu_ring *ring)
{
	return
		2 + /* uvd_v6_0_ring_emit_hdp_flush */
		2 + /* uvd_v6_0_ring_emit_hdp_invalidate */
		10 + /* uvd_v6_0_ring_emit_pipeline_sync */
		20 + /* uvd_v6_0_ring_emit_vm_flush */
		14 + 14; /* uvd_v6_0_ring_emit_fence x2 vm fence */
}

static bool uvd_v6_0_is_idle(void *handle)
{
	struct amdgpu_device *adev = (struct amdgpu_device *)handle;

	return !(RREG32(mmSRBM_STATUS) & SRBM_STATUS__UVD_BUSY_MASK);
}

static int uvd_v6_0_wait_for_idle(void *handle)
{
	unsigned i;
	struct amdgpu_device *adev = (struct amdgpu_device *)handle;

	for (i = 0; i < adev->usec_timeout; i++) {
		if (uvd_v6_0_is_idle(handle))
			return 0;
	}
	return -ETIMEDOUT;
}

#define AMDGPU_UVD_STATUS_BUSY_MASK    0xfd
<<<<<<< HEAD
static int uvd_v6_0_check_soft_reset(void *handle)
=======
static bool uvd_v6_0_check_soft_reset(void *handle)
>>>>>>> d06e622d
{
	struct amdgpu_device *adev = (struct amdgpu_device *)handle;
	u32 srbm_soft_reset = 0;
	u32 tmp = RREG32(mmSRBM_STATUS);

	if (REG_GET_FIELD(tmp, SRBM_STATUS, UVD_RQ_PENDING) ||
	    REG_GET_FIELD(tmp, SRBM_STATUS, UVD_BUSY) ||
	    (RREG32(mmUVD_STATUS) & AMDGPU_UVD_STATUS_BUSY_MASK))
		srbm_soft_reset = REG_SET_FIELD(srbm_soft_reset, SRBM_SOFT_RESET, SOFT_RESET_UVD, 1);

	if (srbm_soft_reset) {
<<<<<<< HEAD
		adev->ip_block_status[AMD_IP_BLOCK_TYPE_UVD].hang = true;
		adev->uvd.srbm_soft_reset = srbm_soft_reset;
	} else {
		adev->ip_block_status[AMD_IP_BLOCK_TYPE_UVD].hang = false;
		adev->uvd.srbm_soft_reset = 0;
	}
	return 0;
}
=======
		adev->uvd.srbm_soft_reset = srbm_soft_reset;
		return true;
	} else {
		adev->uvd.srbm_soft_reset = 0;
		return false;
	}
}

>>>>>>> d06e622d
static int uvd_v6_0_pre_soft_reset(void *handle)
{
	struct amdgpu_device *adev = (struct amdgpu_device *)handle;

<<<<<<< HEAD
	if (!adev->ip_block_status[AMD_IP_BLOCK_TYPE_UVD].hang)
=======
	if (!adev->uvd.srbm_soft_reset)
>>>>>>> d06e622d
		return 0;

	uvd_v6_0_stop(adev);
	return 0;
}

static int uvd_v6_0_soft_reset(void *handle)
{
	struct amdgpu_device *adev = (struct amdgpu_device *)handle;
	u32 srbm_soft_reset;

<<<<<<< HEAD
	if (!adev->ip_block_status[AMD_IP_BLOCK_TYPE_UVD].hang)
=======
	if (!adev->uvd.srbm_soft_reset)
>>>>>>> d06e622d
		return 0;
	srbm_soft_reset = adev->uvd.srbm_soft_reset;

	if (srbm_soft_reset) {
		u32 tmp;

		tmp = RREG32(mmSRBM_SOFT_RESET);
		tmp |= srbm_soft_reset;
		dev_info(adev->dev, "SRBM_SOFT_RESET=0x%08X\n", tmp);
		WREG32(mmSRBM_SOFT_RESET, tmp);
		tmp = RREG32(mmSRBM_SOFT_RESET);

		udelay(50);

		tmp &= ~srbm_soft_reset;
		WREG32(mmSRBM_SOFT_RESET, tmp);
		tmp = RREG32(mmSRBM_SOFT_RESET);

		/* Wait a little for things to settle down */
		udelay(50);
	}

	return 0;
}

static int uvd_v6_0_post_soft_reset(void *handle)
{
	struct amdgpu_device *adev = (struct amdgpu_device *)handle;

<<<<<<< HEAD
	if (!adev->ip_block_status[AMD_IP_BLOCK_TYPE_UVD].hang)
=======
	if (!adev->uvd.srbm_soft_reset)
>>>>>>> d06e622d
		return 0;

	mdelay(5);

	return uvd_v6_0_start(adev);
}

static int uvd_v6_0_set_interrupt_state(struct amdgpu_device *adev,
					struct amdgpu_irq_src *source,
					unsigned type,
					enum amdgpu_interrupt_state state)
{
	// TODO
	return 0;
}

static int uvd_v6_0_process_interrupt(struct amdgpu_device *adev,
				      struct amdgpu_irq_src *source,
				      struct amdgpu_iv_entry *entry)
{
	DRM_DEBUG("IH: UVD TRAP\n");
	amdgpu_fence_process(&adev->uvd.ring);
	return 0;
}

static void uvd_v6_0_set_sw_clock_gating(struct amdgpu_device *adev)
{
	uint32_t data, data1, data2, suvd_flags;

	data = RREG32(mmUVD_CGC_CTRL);
	data1 = RREG32(mmUVD_SUVD_CGC_GATE);
	data2 = RREG32(mmUVD_SUVD_CGC_CTRL);

	data &= ~(UVD_CGC_CTRL__CLK_OFF_DELAY_MASK |
		  UVD_CGC_CTRL__CLK_GATE_DLY_TIMER_MASK);

	suvd_flags = UVD_SUVD_CGC_GATE__SRE_MASK |
		     UVD_SUVD_CGC_GATE__SIT_MASK |
		     UVD_SUVD_CGC_GATE__SMP_MASK |
		     UVD_SUVD_CGC_GATE__SCM_MASK |
		     UVD_SUVD_CGC_GATE__SDB_MASK;

	data |= UVD_CGC_CTRL__DYN_CLOCK_MODE_MASK |
		(1 << REG_FIELD_SHIFT(UVD_CGC_CTRL, CLK_GATE_DLY_TIMER)) |
		(4 << REG_FIELD_SHIFT(UVD_CGC_CTRL, CLK_OFF_DELAY));

	data &= ~(UVD_CGC_CTRL__UDEC_RE_MODE_MASK |
			UVD_CGC_CTRL__UDEC_CM_MODE_MASK |
			UVD_CGC_CTRL__UDEC_IT_MODE_MASK |
			UVD_CGC_CTRL__UDEC_DB_MODE_MASK |
			UVD_CGC_CTRL__UDEC_MP_MODE_MASK |
			UVD_CGC_CTRL__SYS_MODE_MASK |
			UVD_CGC_CTRL__UDEC_MODE_MASK |
			UVD_CGC_CTRL__MPEG2_MODE_MASK |
			UVD_CGC_CTRL__REGS_MODE_MASK |
			UVD_CGC_CTRL__RBC_MODE_MASK |
			UVD_CGC_CTRL__LMI_MC_MODE_MASK |
			UVD_CGC_CTRL__LMI_UMC_MODE_MASK |
			UVD_CGC_CTRL__IDCT_MODE_MASK |
			UVD_CGC_CTRL__MPRD_MODE_MASK |
			UVD_CGC_CTRL__MPC_MODE_MASK |
			UVD_CGC_CTRL__LBSI_MODE_MASK |
			UVD_CGC_CTRL__LRBBM_MODE_MASK |
			UVD_CGC_CTRL__WCB_MODE_MASK |
			UVD_CGC_CTRL__VCPU_MODE_MASK |
			UVD_CGC_CTRL__JPEG_MODE_MASK |
			UVD_CGC_CTRL__SCPU_MODE_MASK |
			UVD_CGC_CTRL__JPEG2_MODE_MASK);
	data2 &= ~(UVD_SUVD_CGC_CTRL__SRE_MODE_MASK |
			UVD_SUVD_CGC_CTRL__SIT_MODE_MASK |
			UVD_SUVD_CGC_CTRL__SMP_MODE_MASK |
			UVD_SUVD_CGC_CTRL__SCM_MODE_MASK |
			UVD_SUVD_CGC_CTRL__SDB_MODE_MASK);
	data1 |= suvd_flags;

	WREG32(mmUVD_CGC_CTRL, data);
	WREG32(mmUVD_CGC_GATE, 0);
	WREG32(mmUVD_SUVD_CGC_GATE, data1);
	WREG32(mmUVD_SUVD_CGC_CTRL, data2);
}

#if 0
static void uvd_v6_0_set_hw_clock_gating(struct amdgpu_device *adev)
{
	uint32_t data, data1, cgc_flags, suvd_flags;

	data = RREG32(mmUVD_CGC_GATE);
	data1 = RREG32(mmUVD_SUVD_CGC_GATE);

	cgc_flags = UVD_CGC_GATE__SYS_MASK |
		UVD_CGC_GATE__UDEC_MASK |
		UVD_CGC_GATE__MPEG2_MASK |
		UVD_CGC_GATE__RBC_MASK |
		UVD_CGC_GATE__LMI_MC_MASK |
		UVD_CGC_GATE__IDCT_MASK |
		UVD_CGC_GATE__MPRD_MASK |
		UVD_CGC_GATE__MPC_MASK |
		UVD_CGC_GATE__LBSI_MASK |
		UVD_CGC_GATE__LRBBM_MASK |
		UVD_CGC_GATE__UDEC_RE_MASK |
		UVD_CGC_GATE__UDEC_CM_MASK |
		UVD_CGC_GATE__UDEC_IT_MASK |
		UVD_CGC_GATE__UDEC_DB_MASK |
		UVD_CGC_GATE__UDEC_MP_MASK |
		UVD_CGC_GATE__WCB_MASK |
		UVD_CGC_GATE__VCPU_MASK |
		UVD_CGC_GATE__SCPU_MASK |
		UVD_CGC_GATE__JPEG_MASK |
		UVD_CGC_GATE__JPEG2_MASK;

	suvd_flags = UVD_SUVD_CGC_GATE__SRE_MASK |
				UVD_SUVD_CGC_GATE__SIT_MASK |
				UVD_SUVD_CGC_GATE__SMP_MASK |
				UVD_SUVD_CGC_GATE__SCM_MASK |
				UVD_SUVD_CGC_GATE__SDB_MASK;

	data |= cgc_flags;
	data1 |= suvd_flags;

	WREG32(mmUVD_CGC_GATE, data);
	WREG32(mmUVD_SUVD_CGC_GATE, data1);
}
#endif

static void uvd_v6_set_bypass_mode(struct amdgpu_device *adev, bool enable)
{
	u32 tmp = RREG32_SMC(ixGCK_DFS_BYPASS_CNTL);

	if (enable)
		tmp |= (GCK_DFS_BYPASS_CNTL__BYPASSDCLK_MASK |
			GCK_DFS_BYPASS_CNTL__BYPASSVCLK_MASK);
	else
		tmp &= ~(GCK_DFS_BYPASS_CNTL__BYPASSDCLK_MASK |
			 GCK_DFS_BYPASS_CNTL__BYPASSVCLK_MASK);

	WREG32_SMC(ixGCK_DFS_BYPASS_CNTL, tmp);
}

static int uvd_v6_0_set_clockgating_state(void *handle,
					  enum amd_clockgating_state state)
{
	struct amdgpu_device *adev = (struct amdgpu_device *)handle;

	if (adev->asic_type == CHIP_FIJI ||
	    adev->asic_type == CHIP_POLARIS10)
		uvd_v6_set_bypass_mode(adev, state == AMD_CG_STATE_GATE ? true : false);

	if (!(adev->cg_flags & AMD_CG_SUPPORT_UVD_MGCG))
		return 0;

	if (state == AMD_CG_STATE_GATE) {
		/* disable HW gating and enable Sw gating */
		uvd_v6_0_set_sw_clock_gating(adev);
	} else {
		/* wait for STATUS to clear */
		if (uvd_v6_0_wait_for_idle(handle))
			return -EBUSY;

		/* enable HW gates because UVD is idle */
/*		uvd_v6_0_set_hw_clock_gating(adev); */
	}

	return 0;
}

static int uvd_v6_0_set_powergating_state(void *handle,
					  enum amd_powergating_state state)
{
	/* This doesn't actually powergate the UVD block.
	 * That's done in the dpm code via the SMC.  This
	 * just re-inits the block as necessary.  The actual
	 * gating still happens in the dpm code.  We should
	 * revisit this when there is a cleaner line between
	 * the smc and the hw blocks
	 */
	struct amdgpu_device *adev = (struct amdgpu_device *)handle;

	if (!(adev->pg_flags & AMD_PG_SUPPORT_UVD))
		return 0;

	WREG32(mmUVD_POWER_STATUS, UVD_POWER_STATUS__UVD_PG_EN_MASK);

	if (state == AMD_PG_STATE_GATE) {
		uvd_v6_0_stop(adev);
		return 0;
	} else {
		return uvd_v6_0_start(adev);
	}
}

const struct amd_ip_funcs uvd_v6_0_ip_funcs = {
	.name = "uvd_v6_0",
	.early_init = uvd_v6_0_early_init,
	.late_init = NULL,
	.sw_init = uvd_v6_0_sw_init,
	.sw_fini = uvd_v6_0_sw_fini,
	.hw_init = uvd_v6_0_hw_init,
	.hw_fini = uvd_v6_0_hw_fini,
	.suspend = uvd_v6_0_suspend,
	.resume = uvd_v6_0_resume,
	.is_idle = uvd_v6_0_is_idle,
	.wait_for_idle = uvd_v6_0_wait_for_idle,
	.check_soft_reset = uvd_v6_0_check_soft_reset,
	.pre_soft_reset = uvd_v6_0_pre_soft_reset,
	.soft_reset = uvd_v6_0_soft_reset,
	.post_soft_reset = uvd_v6_0_post_soft_reset,
	.set_clockgating_state = uvd_v6_0_set_clockgating_state,
	.set_powergating_state = uvd_v6_0_set_powergating_state,
};

static const struct amdgpu_ring_funcs uvd_v6_0_ring_phys_funcs = {
	.get_rptr = uvd_v6_0_ring_get_rptr,
	.get_wptr = uvd_v6_0_ring_get_wptr,
	.set_wptr = uvd_v6_0_ring_set_wptr,
	.parse_cs = amdgpu_uvd_ring_parse_cs,
	.emit_ib = uvd_v6_0_ring_emit_ib,
	.emit_fence = uvd_v6_0_ring_emit_fence,
	.emit_hdp_flush = uvd_v6_0_ring_emit_hdp_flush,
	.emit_hdp_invalidate = uvd_v6_0_ring_emit_hdp_invalidate,
	.test_ring = uvd_v6_0_ring_test_ring,
	.test_ib = amdgpu_uvd_ring_test_ib,
	.insert_nop = amdgpu_ring_insert_nop,
	.pad_ib = amdgpu_ring_generic_pad_ib,
	.begin_use = amdgpu_uvd_ring_begin_use,
	.end_use = amdgpu_uvd_ring_end_use,
	.get_emit_ib_size = uvd_v6_0_ring_get_emit_ib_size,
	.get_dma_frame_size = uvd_v6_0_ring_get_dma_frame_size,
};

static const struct amdgpu_ring_funcs uvd_v6_0_ring_vm_funcs = {
	.get_rptr = uvd_v6_0_ring_get_rptr,
	.get_wptr = uvd_v6_0_ring_get_wptr,
	.set_wptr = uvd_v6_0_ring_set_wptr,
	.parse_cs = NULL,
	.emit_ib = uvd_v6_0_ring_emit_ib,
	.emit_fence = uvd_v6_0_ring_emit_fence,
	.emit_vm_flush = uvd_v6_0_ring_emit_vm_flush,
	.emit_pipeline_sync = uvd_v6_0_ring_emit_pipeline_sync,
	.emit_hdp_flush = uvd_v6_0_ring_emit_hdp_flush,
	.emit_hdp_invalidate = uvd_v6_0_ring_emit_hdp_invalidate,
	.test_ring = uvd_v6_0_ring_test_ring,
	.test_ib = amdgpu_uvd_ring_test_ib,
	.insert_nop = amdgpu_ring_insert_nop,
	.pad_ib = amdgpu_ring_generic_pad_ib,
	.begin_use = amdgpu_uvd_ring_begin_use,
	.end_use = amdgpu_uvd_ring_end_use,
	.get_emit_ib_size = uvd_v6_0_ring_get_emit_ib_size,
	.get_dma_frame_size = uvd_v6_0_ring_get_dma_frame_size_vm,
};

static void uvd_v6_0_set_ring_funcs(struct amdgpu_device *adev)
{
	if (adev->asic_type >= CHIP_POLARIS10) {
		adev->uvd.ring.funcs = &uvd_v6_0_ring_vm_funcs;
		DRM_INFO("UVD is enabled in VM mode\n");
	} else {
		adev->uvd.ring.funcs = &uvd_v6_0_ring_phys_funcs;
		DRM_INFO("UVD is enabled in physical mode\n");
	}
}

static const struct amdgpu_irq_src_funcs uvd_v6_0_irq_funcs = {
	.set = uvd_v6_0_set_interrupt_state,
	.process = uvd_v6_0_process_interrupt,
};

static void uvd_v6_0_set_irq_funcs(struct amdgpu_device *adev)
{
	adev->uvd.irq.num_types = 1;
	adev->uvd.irq.funcs = &uvd_v6_0_irq_funcs;
}<|MERGE_RESOLUTION|>--- conflicted
+++ resolved
@@ -770,11 +770,7 @@
 }
 
 #define AMDGPU_UVD_STATUS_BUSY_MASK    0xfd
-<<<<<<< HEAD
-static int uvd_v6_0_check_soft_reset(void *handle)
-=======
 static bool uvd_v6_0_check_soft_reset(void *handle)
->>>>>>> d06e622d
 {
 	struct amdgpu_device *adev = (struct amdgpu_device *)handle;
 	u32 srbm_soft_reset = 0;
@@ -786,16 +782,6 @@
 		srbm_soft_reset = REG_SET_FIELD(srbm_soft_reset, SRBM_SOFT_RESET, SOFT_RESET_UVD, 1);
 
 	if (srbm_soft_reset) {
-<<<<<<< HEAD
-		adev->ip_block_status[AMD_IP_BLOCK_TYPE_UVD].hang = true;
-		adev->uvd.srbm_soft_reset = srbm_soft_reset;
-	} else {
-		adev->ip_block_status[AMD_IP_BLOCK_TYPE_UVD].hang = false;
-		adev->uvd.srbm_soft_reset = 0;
-	}
-	return 0;
-}
-=======
 		adev->uvd.srbm_soft_reset = srbm_soft_reset;
 		return true;
 	} else {
@@ -804,16 +790,11 @@
 	}
 }
 
->>>>>>> d06e622d
 static int uvd_v6_0_pre_soft_reset(void *handle)
 {
 	struct amdgpu_device *adev = (struct amdgpu_device *)handle;
 
-<<<<<<< HEAD
-	if (!adev->ip_block_status[AMD_IP_BLOCK_TYPE_UVD].hang)
-=======
 	if (!adev->uvd.srbm_soft_reset)
->>>>>>> d06e622d
 		return 0;
 
 	uvd_v6_0_stop(adev);
@@ -825,11 +806,7 @@
 	struct amdgpu_device *adev = (struct amdgpu_device *)handle;
 	u32 srbm_soft_reset;
 
-<<<<<<< HEAD
-	if (!adev->ip_block_status[AMD_IP_BLOCK_TYPE_UVD].hang)
-=======
 	if (!adev->uvd.srbm_soft_reset)
->>>>>>> d06e622d
 		return 0;
 	srbm_soft_reset = adev->uvd.srbm_soft_reset;
 
@@ -859,11 +836,7 @@
 {
 	struct amdgpu_device *adev = (struct amdgpu_device *)handle;
 
-<<<<<<< HEAD
-	if (!adev->ip_block_status[AMD_IP_BLOCK_TYPE_UVD].hang)
-=======
 	if (!adev->uvd.srbm_soft_reset)
->>>>>>> d06e622d
 		return 0;
 
 	mdelay(5);
