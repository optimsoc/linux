--- conflicted
+++ resolved
@@ -1166,7 +1166,6 @@
 	int ret = -EINVAL, cnt = 0, max_cnt;
 	struct ion_heap *heap;
 	struct ion_heap_data hdata;
-<<<<<<< HEAD
 
 	memset(&hdata, 0, sizeof(hdata));
 
@@ -1188,37 +1187,11 @@
 		hdata.type = heap->type;
 		hdata.heap_id = heap->id;
 
-		ret = copy_to_user(&buffer[cnt],
-				   &hdata, sizeof(hdata));
-
-=======
-
-	memset(&hdata, 0, sizeof(hdata));
-
-	down_read(&dev->lock);
-	if (!buffer) {
-		query->cnt = dev->heap_cnt;
-		ret = 0;
-		goto out;
-	}
-
-	if (query->cnt <= 0)
-		goto out;
-
-	max_cnt = query->cnt;
-
-	plist_for_each_entry(heap, &dev->heaps, node) {
-		strncpy(hdata.name, heap->name, MAX_HEAP_NAME);
-		hdata.name[sizeof(hdata.name) - 1] = '\0';
-		hdata.type = heap->type;
-		hdata.heap_id = heap->id;
-
 		if (copy_to_user(&buffer[cnt], &hdata, sizeof(hdata))) {
 			ret = -EFAULT;
 			goto out;
 		}
 
->>>>>>> d06e622d
 		cnt++;
 		if (cnt >= max_cnt)
 			break;
