/*
	Copyright (C) 2010 Willow Garage <http://www.willowgarage.com>
	Copyright (C) 2009 - 2010 Ivo van Doorn <IvDoorn@gmail.com>
	Copyright (C) 2009 Mattias Nissler <mattias.nissler@gmx.de>
	Copyright (C) 2009 Felix Fietkau <nbd@openwrt.org>
	Copyright (C) 2009 Xose Vazquez Perez <xose.vazquez@gmail.com>
	Copyright (C) 2009 Axel Kollhofer <rain_maker@root-forum.org>
	<http://rt2x00.serialmonkey.com>

	This program is free software; you can redistribute it and/or modify
	it under the terms of the GNU General Public License as published by
	the Free Software Foundation; either version 2 of the License, or
	(at your option) any later version.

	This program is distributed in the hope that it will be useful,
	but WITHOUT ANY WARRANTY; without even the implied warranty of
	MERCHANTABILITY or FITNESS FOR A PARTICULAR PURPOSE. See the
	GNU General Public License for more details.

	You should have received a copy of the GNU General Public License
	along with this program; if not, write to the
	Free Software Foundation, Inc.,
	59 Temple Place - Suite 330, Boston, MA 02111-1307, USA.
 */

/*
	Module: rt2800usb
	Abstract: rt2800usb device specific routines.
	Supported chipsets: RT2800U.
 */

#include <linux/delay.h>
#include <linux/etherdevice.h>
#include <linux/init.h>
#include <linux/kernel.h>
#include <linux/module.h>
#include <linux/usb.h>

#include "rt2x00.h"
#include "rt2x00usb.h"
#include "rt2800lib.h"
#include "rt2800.h"
#include "rt2800usb.h"

/*
 * Allow hardware encryption to be disabled.
 */
static bool modparam_nohwcrypt;
module_param_named(nohwcrypt, modparam_nohwcrypt, bool, S_IRUGO);
MODULE_PARM_DESC(nohwcrypt, "Disable hardware encryption.");

static bool rt2800usb_hwcrypt_disabled(struct rt2x00_dev *rt2x00dev)
{
	return modparam_nohwcrypt;
}

/*
 * Queue handlers.
 */
static void rt2800usb_start_queue(struct data_queue *queue)
{
	struct rt2x00_dev *rt2x00dev = queue->rt2x00dev;
	u32 reg;

	switch (queue->qid) {
	case QID_RX:
		rt2x00usb_register_read(rt2x00dev, MAC_SYS_CTRL, &reg);
		rt2x00_set_field32(&reg, MAC_SYS_CTRL_ENABLE_RX, 1);
		rt2x00usb_register_write(rt2x00dev, MAC_SYS_CTRL, reg);
		break;
	case QID_BEACON:
		rt2x00usb_register_read(rt2x00dev, BCN_TIME_CFG, &reg);
		rt2x00_set_field32(&reg, BCN_TIME_CFG_TSF_TICKING, 1);
		rt2x00_set_field32(&reg, BCN_TIME_CFG_TBTT_ENABLE, 1);
		rt2x00_set_field32(&reg, BCN_TIME_CFG_BEACON_GEN, 1);
		rt2x00usb_register_write(rt2x00dev, BCN_TIME_CFG, reg);
		break;
	default:
		break;
	}
}

static void rt2800usb_stop_queue(struct data_queue *queue)
{
	struct rt2x00_dev *rt2x00dev = queue->rt2x00dev;
	u32 reg;

	switch (queue->qid) {
	case QID_RX:
		rt2x00usb_register_read(rt2x00dev, MAC_SYS_CTRL, &reg);
		rt2x00_set_field32(&reg, MAC_SYS_CTRL_ENABLE_RX, 0);
		rt2x00usb_register_write(rt2x00dev, MAC_SYS_CTRL, reg);
		break;
	case QID_BEACON:
		rt2x00usb_register_read(rt2x00dev, BCN_TIME_CFG, &reg);
		rt2x00_set_field32(&reg, BCN_TIME_CFG_TSF_TICKING, 0);
		rt2x00_set_field32(&reg, BCN_TIME_CFG_TBTT_ENABLE, 0);
		rt2x00_set_field32(&reg, BCN_TIME_CFG_BEACON_GEN, 0);
		rt2x00usb_register_write(rt2x00dev, BCN_TIME_CFG, reg);
		break;
	default:
		break;
	}
}

/*
 * test if there is an entry in any TX queue for which DMA is done
 * but the TX status has not been returned yet
 */
static bool rt2800usb_txstatus_pending(struct rt2x00_dev *rt2x00dev)
{
	struct data_queue *queue;

	tx_queue_for_each(rt2x00dev, queue) {
		if (rt2x00queue_get_entry(queue, Q_INDEX_DMA_DONE) !=
		    rt2x00queue_get_entry(queue, Q_INDEX_DONE))
			return true;
	}
	return false;
}

static inline bool rt2800usb_entry_txstatus_timeout(struct queue_entry *entry)
{
	bool tout;

	if (!test_bit(ENTRY_DATA_STATUS_PENDING, &entry->flags))
		return false;

	tout = time_after(jiffies, entry->last_action + msecs_to_jiffies(100));
	if (unlikely(tout))
		rt2x00_warn(entry->queue->rt2x00dev,
			    "TX status timeout for entry %d in queue %d\n",
			    entry->entry_idx, entry->queue->qid);
	return tout;

}

static bool rt2800usb_txstatus_timeout(struct rt2x00_dev *rt2x00dev)
{
	struct data_queue *queue;
	struct queue_entry *entry;

	tx_queue_for_each(rt2x00dev, queue) {
		entry = rt2x00queue_get_entry(queue, Q_INDEX_DONE);
		if (rt2800usb_entry_txstatus_timeout(entry))
			return true;
	}
	return false;
}

static bool rt2800usb_tx_sta_fifo_read_completed(struct rt2x00_dev *rt2x00dev,
						 int urb_status, u32 tx_status)
{
	bool valid;

	if (urb_status) {
		rt2x00_warn(rt2x00dev, "TX status read failed %d\n",
			    urb_status);

		goto stop_reading;
	}

	valid = rt2x00_get_field32(tx_status, TX_STA_FIFO_VALID);
	if (valid) {
		if (!kfifo_put(&rt2x00dev->txstatus_fifo, &tx_status))
			rt2x00_warn(rt2x00dev, "TX status FIFO overrun\n");

		queue_work(rt2x00dev->workqueue, &rt2x00dev->txdone_work);

		/* Reschedule urb to read TX status again instantly */
		return true;
	}

	/* Check if there is any entry that timedout waiting on TX status */
	if (rt2800usb_txstatus_timeout(rt2x00dev))
		queue_work(rt2x00dev->workqueue, &rt2x00dev->txdone_work);

	if (rt2800usb_txstatus_pending(rt2x00dev)) {
		/* Read register after 250 us */
		hrtimer_start(&rt2x00dev->txstatus_timer, ktime_set(0, 250000),
			      HRTIMER_MODE_REL);
		return false;
	}

stop_reading:
	clear_bit(TX_STATUS_READING, &rt2x00dev->flags);
	/*
	 * There is small race window above, between txstatus pending check and
	 * clear_bit someone could do rt2x00usb_interrupt_txdone, so recheck
	 * here again if status reading is needed.
	 */
	if (rt2800usb_txstatus_pending(rt2x00dev) &&
	    !test_and_set_bit(TX_STATUS_READING, &rt2x00dev->flags))
		return true;
	else
		return false;
}

static void rt2800usb_async_read_tx_status(struct rt2x00_dev *rt2x00dev)
{

	if (test_and_set_bit(TX_STATUS_READING, &rt2x00dev->flags))
		return;

	/* Read TX_STA_FIFO register after 500 us */
	hrtimer_start(&rt2x00dev->txstatus_timer, ktime_set(0, 500000),
		      HRTIMER_MODE_REL);
}

static void rt2800usb_tx_dma_done(struct queue_entry *entry)
{
	struct rt2x00_dev *rt2x00dev = entry->queue->rt2x00dev;

	rt2800usb_async_read_tx_status(rt2x00dev);
}

static enum hrtimer_restart rt2800usb_tx_sta_fifo_timeout(struct hrtimer *timer)
{
	struct rt2x00_dev *rt2x00dev =
	    container_of(timer, struct rt2x00_dev, txstatus_timer);

	rt2x00usb_register_read_async(rt2x00dev, TX_STA_FIFO,
				      rt2800usb_tx_sta_fifo_read_completed);

	return HRTIMER_NORESTART;
}

/*
 * Firmware functions
 */
static char *rt2800usb_get_firmware_name(struct rt2x00_dev *rt2x00dev)
{
	return FIRMWARE_RT2870;
}

static int rt2800usb_write_firmware(struct rt2x00_dev *rt2x00dev,
				    const u8 *data, const size_t len)
{
	int status;
	u32 offset;
	u32 length;

	/*
	 * Check which section of the firmware we need.
	 */
	if (rt2x00_rt(rt2x00dev, RT2860) ||
	    rt2x00_rt(rt2x00dev, RT2872) ||
	    rt2x00_rt(rt2x00dev, RT3070)) {
		offset = 0;
		length = 4096;
	} else {
		offset = 4096;
		length = 4096;
	}

	/*
	 * Write firmware to device.
	 */
	rt2x00usb_register_multiwrite(rt2x00dev, FIRMWARE_IMAGE_BASE,
				      data + offset, length);

	rt2x00usb_register_write(rt2x00dev, H2M_MAILBOX_CID, ~0);
	rt2x00usb_register_write(rt2x00dev, H2M_MAILBOX_STATUS, ~0);

	/*
	 * Send firmware request to device to load firmware,
	 * we need to specify a long timeout time.
	 */
	status = rt2x00usb_vendor_request_sw(rt2x00dev, USB_DEVICE_MODE,
					     0, USB_MODE_FIRMWARE,
					     REGISTER_TIMEOUT_FIRMWARE);
	if (status < 0) {
		rt2x00_err(rt2x00dev, "Failed to write Firmware to device\n");
		return status;
	}

	msleep(10);
	rt2x00usb_register_write(rt2x00dev, H2M_MAILBOX_CSR, 0);

	return 0;
}

/*
 * Device state switch handlers.
 */
static int rt2800usb_init_registers(struct rt2x00_dev *rt2x00dev)
{
	u32 reg;

	/*
	 * Wait until BBP and RF are ready.
	 */
	if (rt2800_wait_csr_ready(rt2x00dev))
		return -EBUSY;

	rt2x00usb_register_read(rt2x00dev, PBF_SYS_CTRL, &reg);
	rt2x00usb_register_write(rt2x00dev, PBF_SYS_CTRL, reg & ~0x00002000);

	reg = 0;
	rt2x00_set_field32(&reg, MAC_SYS_CTRL_RESET_CSR, 1);
	rt2x00_set_field32(&reg, MAC_SYS_CTRL_RESET_BBP, 1);
	rt2x00usb_register_write(rt2x00dev, MAC_SYS_CTRL, reg);

	rt2x00usb_register_write(rt2x00dev, USB_DMA_CFG, 0x00000000);

	rt2x00usb_vendor_request_sw(rt2x00dev, USB_DEVICE_MODE, 0,
				    USB_MODE_RESET, REGISTER_TIMEOUT);

	rt2x00usb_register_write(rt2x00dev, MAC_SYS_CTRL, 0x00000000);

	return 0;
}

static int rt2800usb_enable_radio(struct rt2x00_dev *rt2x00dev)
{
	u32 reg;

	if (unlikely(rt2800_wait_wpdma_ready(rt2x00dev)))
		return -EIO;

	rt2x00usb_register_read(rt2x00dev, USB_DMA_CFG, &reg);
	rt2x00_set_field32(&reg, USB_DMA_CFG_PHY_CLEAR, 0);
	rt2x00_set_field32(&reg, USB_DMA_CFG_RX_BULK_AGG_EN, 0);
	rt2x00_set_field32(&reg, USB_DMA_CFG_RX_BULK_AGG_TIMEOUT, 128);
	/*
	 * Total room for RX frames in kilobytes, PBF might still exceed
	 * this limit so reduce the number to prevent errors.
	 */
	rt2x00_set_field32(&reg, USB_DMA_CFG_RX_BULK_AGG_LIMIT,
			   ((rt2x00dev->ops->rx->entry_num * DATA_FRAME_SIZE)
			    / 1024) - 3);
	rt2x00_set_field32(&reg, USB_DMA_CFG_RX_BULK_EN, 1);
	rt2x00_set_field32(&reg, USB_DMA_CFG_TX_BULK_EN, 1);
	rt2x00usb_register_write(rt2x00dev, USB_DMA_CFG, reg);

	return rt2800_enable_radio(rt2x00dev);
}

static void rt2800usb_disable_radio(struct rt2x00_dev *rt2x00dev)
{
	rt2800_disable_radio(rt2x00dev);
	rt2x00usb_disable_radio(rt2x00dev);
}

static int rt2800usb_set_state(struct rt2x00_dev *rt2x00dev,
			       enum dev_state state)
{
	if (state == STATE_AWAKE)
		rt2800_mcu_request(rt2x00dev, MCU_WAKEUP, 0xff, 0, 2);
	else
		rt2800_mcu_request(rt2x00dev, MCU_SLEEP, 0xff, 0xff, 2);

	return 0;
}

static int rt2800usb_set_device_state(struct rt2x00_dev *rt2x00dev,
				      enum dev_state state)
{
	int retval = 0;

	switch (state) {
	case STATE_RADIO_ON:
		/*
		 * Before the radio can be enabled, the device first has
		 * to be woken up. After that it needs a bit of time
		 * to be fully awake and then the radio can be enabled.
		 */
		rt2800usb_set_state(rt2x00dev, STATE_AWAKE);
		msleep(1);
		retval = rt2800usb_enable_radio(rt2x00dev);
		break;
	case STATE_RADIO_OFF:
		/*
		 * After the radio has been disabled, the device should
		 * be put to sleep for powersaving.
		 */
		rt2800usb_disable_radio(rt2x00dev);
		rt2800usb_set_state(rt2x00dev, STATE_SLEEP);
		break;
	case STATE_RADIO_IRQ_ON:
	case STATE_RADIO_IRQ_OFF:
		/* No support, but no error either */
		break;
	case STATE_DEEP_SLEEP:
	case STATE_SLEEP:
	case STATE_STANDBY:
	case STATE_AWAKE:
		retval = rt2800usb_set_state(rt2x00dev, state);
		break;
	default:
		retval = -ENOTSUPP;
		break;
	}

	if (unlikely(retval))
		rt2x00_err(rt2x00dev, "Device failed to enter state %d (%d)\n",
			   state, retval);

	return retval;
}

/*
 * Watchdog handlers
 */
static void rt2800usb_watchdog(struct rt2x00_dev *rt2x00dev)
{
	unsigned int i;
	u32 reg;

	rt2x00usb_register_read(rt2x00dev, TXRXQ_PCNT, &reg);
	if (rt2x00_get_field32(reg, TXRXQ_PCNT_TX0Q)) {
		rt2x00_warn(rt2x00dev, "TX HW queue 0 timed out, invoke forced kick\n");

		rt2x00usb_register_write(rt2x00dev, PBF_CFG, 0xf40012);

		for (i = 0; i < 10; i++) {
			udelay(10);
			if (!rt2x00_get_field32(reg, TXRXQ_PCNT_TX0Q))
				break;
		}

		rt2x00usb_register_write(rt2x00dev, PBF_CFG, 0xf40006);
	}

	rt2x00usb_register_read(rt2x00dev, TXRXQ_PCNT, &reg);
	if (rt2x00_get_field32(reg, TXRXQ_PCNT_TX1Q)) {
		rt2x00_warn(rt2x00dev, "TX HW queue 1 timed out, invoke forced kick\n");

		rt2x00usb_register_write(rt2x00dev, PBF_CFG, 0xf4000a);

		for (i = 0; i < 10; i++) {
			udelay(10);
			if (!rt2x00_get_field32(reg, TXRXQ_PCNT_TX1Q))
				break;
		}

		rt2x00usb_register_write(rt2x00dev, PBF_CFG, 0xf40006);
	}

	rt2x00usb_watchdog(rt2x00dev);
}

/*
 * TX descriptor initialization
 */
static __le32 *rt2800usb_get_txwi(struct queue_entry *entry)
{
	if (entry->queue->qid == QID_BEACON)
		return (__le32 *) (entry->skb->data);
	else
		return (__le32 *) (entry->skb->data + TXINFO_DESC_SIZE);
}

static void rt2800usb_write_tx_desc(struct queue_entry *entry,
				    struct txentry_desc *txdesc)
{
	struct skb_frame_desc *skbdesc = get_skb_frame_desc(entry->skb);
	__le32 *txi = (__le32 *) entry->skb->data;
	u32 word;

	/*
	 * Initialize TXINFO descriptor
	 */
	rt2x00_desc_read(txi, 0, &word);

	/*
	 * The size of TXINFO_W0_USB_DMA_TX_PKT_LEN is
	 * TXWI + 802.11 header + L2 pad + payload + pad,
	 * so need to decrease size of TXINFO.
	 */
	rt2x00_set_field32(&word, TXINFO_W0_USB_DMA_TX_PKT_LEN,
			   roundup(entry->skb->len, 4) - TXINFO_DESC_SIZE);
	rt2x00_set_field32(&word, TXINFO_W0_WIV,
			   !test_bit(ENTRY_TXD_ENCRYPT_IV, &txdesc->flags));
	rt2x00_set_field32(&word, TXINFO_W0_QSEL, 2);
	rt2x00_set_field32(&word, TXINFO_W0_SW_USE_LAST_ROUND, 0);
	rt2x00_set_field32(&word, TXINFO_W0_USB_DMA_NEXT_VALID, 0);
	rt2x00_set_field32(&word, TXINFO_W0_USB_DMA_TX_BURST,
			   test_bit(ENTRY_TXD_BURST, &txdesc->flags));
	rt2x00_desc_write(txi, 0, word);

	/*
	 * Register descriptor details in skb frame descriptor.
	 */
	skbdesc->flags |= SKBDESC_DESC_IN_SKB;
	skbdesc->desc = txi;
<<<<<<< HEAD
	skbdesc->desc_len = entry->queue->desc_size;
=======
	skbdesc->desc_len = TXINFO_DESC_SIZE + entry->queue->winfo_size;
>>>>>>> b006ed54
}

/*
 * TX data initialization
 */
static int rt2800usb_get_tx_data_len(struct queue_entry *entry)
{
	/*
	 * pad(1~3 bytes) is needed after each 802.11 payload.
	 * USB end pad(4 bytes) is needed at each USB bulk out packet end.
	 * TX frame format is :
	 * | TXINFO | TXWI | 802.11 header | L2 pad | payload | pad | USB end pad |
	 *                 |<------------- tx_pkt_len ------------->|
	 */

	return roundup(entry->skb->len, 4) + 4;
}

/*
 * TX control handlers
 */
static enum txdone_entry_desc_flags
rt2800usb_txdone_entry_check(struct queue_entry *entry, u32 reg)
{
	__le32 *txwi;
	u32 word;
	int wcid, ack, pid;
	int tx_wcid, tx_ack, tx_pid, is_agg;

	/*
	 * This frames has returned with an IO error,
	 * so the status report is not intended for this
	 * frame.
	 */
	if (test_bit(ENTRY_DATA_IO_FAILED, &entry->flags))
		return TXDONE_FAILURE;

	wcid	= rt2x00_get_field32(reg, TX_STA_FIFO_WCID);
	ack	= rt2x00_get_field32(reg, TX_STA_FIFO_TX_ACK_REQUIRED);
	pid	= rt2x00_get_field32(reg, TX_STA_FIFO_PID_TYPE);
	is_agg	= rt2x00_get_field32(reg, TX_STA_FIFO_TX_AGGRE);

	/*
	 * Validate if this TX status report is intended for
	 * this entry by comparing the WCID/ACK/PID fields.
	 */
	txwi = rt2800usb_get_txwi(entry);

	rt2x00_desc_read(txwi, 1, &word);
	tx_wcid = rt2x00_get_field32(word, TXWI_W1_WIRELESS_CLI_ID);
	tx_ack  = rt2x00_get_field32(word, TXWI_W1_ACK);
	tx_pid  = rt2x00_get_field32(word, TXWI_W1_PACKETID);

	if (wcid != tx_wcid || ack != tx_ack || (!is_agg && pid != tx_pid)) {
		rt2x00_dbg(entry->queue->rt2x00dev,
			   "TX status report missed for queue %d entry %d\n",
			   entry->queue->qid, entry->entry_idx);
		return TXDONE_UNKNOWN;
	}

	return TXDONE_SUCCESS;
}

static void rt2800usb_txdone(struct rt2x00_dev *rt2x00dev)
{
	struct data_queue *queue;
	struct queue_entry *entry;
	u32 reg;
	u8 qid;
	enum txdone_entry_desc_flags done_status;

	while (kfifo_get(&rt2x00dev->txstatus_fifo, &reg)) {
		/*
		 * TX_STA_FIFO_PID_QUEUE is a 2-bit field, thus qid is
		 * guaranteed to be one of the TX QIDs .
		 */
		qid = rt2x00_get_field32(reg, TX_STA_FIFO_PID_QUEUE);
		queue = rt2x00queue_get_tx_queue(rt2x00dev, qid);

		if (unlikely(rt2x00queue_empty(queue))) {
			rt2x00_warn(rt2x00dev, "Got TX status for an empty queue %u, dropping\n",
				    qid);
			break;
		}

		entry = rt2x00queue_get_entry(queue, Q_INDEX_DONE);

		if (unlikely(test_bit(ENTRY_OWNER_DEVICE_DATA, &entry->flags) ||
			     !test_bit(ENTRY_DATA_STATUS_PENDING, &entry->flags))) {
			rt2x00_warn(rt2x00dev, "Data pending for entry %u in queue %u\n",
				    entry->entry_idx, qid);
			break;
		}

		done_status = rt2800usb_txdone_entry_check(entry, reg);
		if (likely(done_status == TXDONE_SUCCESS))
			rt2800_txdone_entry(entry, reg, rt2800usb_get_txwi(entry));
		else
			rt2x00lib_txdone_noinfo(entry, done_status);
	}
}

static void rt2800usb_txdone_nostatus(struct rt2x00_dev *rt2x00dev)
{
	struct data_queue *queue;
	struct queue_entry *entry;

	/*
	 * Process any trailing TX status reports for IO failures,
	 * we loop until we find the first non-IO error entry. This
	 * can either be a frame which is free, is being uploaded,
	 * or has completed the upload but didn't have an entry
	 * in the TX_STAT_FIFO register yet.
	 */
	tx_queue_for_each(rt2x00dev, queue) {
		while (!rt2x00queue_empty(queue)) {
			entry = rt2x00queue_get_entry(queue, Q_INDEX_DONE);

			if (test_bit(ENTRY_OWNER_DEVICE_DATA, &entry->flags) ||
			    !test_bit(ENTRY_DATA_STATUS_PENDING, &entry->flags))
				break;

			if (test_bit(ENTRY_DATA_IO_FAILED, &entry->flags))
				rt2x00lib_txdone_noinfo(entry, TXDONE_FAILURE);
			else if (rt2800usb_entry_txstatus_timeout(entry))
				rt2x00lib_txdone_noinfo(entry, TXDONE_UNKNOWN);
			else
				break;
		}
	}
}

static void rt2800usb_work_txdone(struct work_struct *work)
{
	struct rt2x00_dev *rt2x00dev =
	    container_of(work, struct rt2x00_dev, txdone_work);

	while (!kfifo_is_empty(&rt2x00dev->txstatus_fifo) ||
	       rt2800usb_txstatus_timeout(rt2x00dev)) {

		rt2800usb_txdone(rt2x00dev);

		rt2800usb_txdone_nostatus(rt2x00dev);

		/*
		 * The hw may delay sending the packet after DMA complete
		 * if the medium is busy, thus the TX_STA_FIFO entry is
		 * also delayed -> use a timer to retrieve it.
		 */
		if (rt2800usb_txstatus_pending(rt2x00dev))
			rt2800usb_async_read_tx_status(rt2x00dev);
	}
}

/*
 * RX control handlers
 */
static void rt2800usb_fill_rxdone(struct queue_entry *entry,
				  struct rxdone_entry_desc *rxdesc)
{
	struct skb_frame_desc *skbdesc = get_skb_frame_desc(entry->skb);
	__le32 *rxi = (__le32 *)entry->skb->data;
	__le32 *rxd;
	u32 word;
	int rx_pkt_len;

	/*
	 * Copy descriptor to the skbdesc->desc buffer, making it safe from
	 * moving of frame data in rt2x00usb.
	 */
	memcpy(skbdesc->desc, rxi, skbdesc->desc_len);

	/*
	 * RX frame format is :
	 * | RXINFO | RXWI | header | L2 pad | payload | pad | RXD | USB pad |
	 *          |<------------ rx_pkt_len -------------->|
	 */
	rt2x00_desc_read(rxi, 0, &word);
	rx_pkt_len = rt2x00_get_field32(word, RXINFO_W0_USB_DMA_RX_PKT_LEN);

	/*
	 * Remove the RXINFO structure from the sbk.
	 */
	skb_pull(entry->skb, RXINFO_DESC_SIZE);

	/*
	 * Check for rx_pkt_len validity. Return if invalid, leaving
	 * rxdesc->size zeroed out by the upper level.
	 */
	if (unlikely(rx_pkt_len == 0 ||
			rx_pkt_len > entry->queue->data_size)) {
		rt2x00_err(entry->queue->rt2x00dev,
			   "Bad frame size %d, forcing to 0\n", rx_pkt_len);
		return;
	}

	rxd = (__le32 *)(entry->skb->data + rx_pkt_len);

	/*
	 * It is now safe to read the descriptor on all architectures.
	 */
	rt2x00_desc_read(rxd, 0, &word);

	if (rt2x00_get_field32(word, RXD_W0_CRC_ERROR))
		rxdesc->flags |= RX_FLAG_FAILED_FCS_CRC;

	rxdesc->cipher_status = rt2x00_get_field32(word, RXD_W0_CIPHER_ERROR);

	if (rt2x00_get_field32(word, RXD_W0_DECRYPTED)) {
		/*
		 * Hardware has stripped IV/EIV data from 802.11 frame during
		 * decryption. Unfortunately the descriptor doesn't contain
		 * any fields with the EIV/IV data either, so they can't
		 * be restored by rt2x00lib.
		 */
		rxdesc->flags |= RX_FLAG_IV_STRIPPED;

		/*
		 * The hardware has already checked the Michael Mic and has
		 * stripped it from the frame. Signal this to mac80211.
		 */
		rxdesc->flags |= RX_FLAG_MMIC_STRIPPED;

		if (rxdesc->cipher_status == RX_CRYPTO_SUCCESS)
			rxdesc->flags |= RX_FLAG_DECRYPTED;
		else if (rxdesc->cipher_status == RX_CRYPTO_FAIL_MIC)
			rxdesc->flags |= RX_FLAG_MMIC_ERROR;
	}

	if (rt2x00_get_field32(word, RXD_W0_MY_BSS))
		rxdesc->dev_flags |= RXDONE_MY_BSS;

	if (rt2x00_get_field32(word, RXD_W0_L2PAD))
		rxdesc->dev_flags |= RXDONE_L2PAD;

	/*
	 * Remove RXD descriptor from end of buffer.
	 */
	skb_trim(entry->skb, rx_pkt_len);

	/*
	 * Process the RXWI structure.
	 */
	rt2800_process_rxwi(entry, rxdesc);

	/*
	 * Remove RXWI descriptor from start of buffer.
	 */
	skb_pull(entry->skb, entry->queue->desc_size - RXINFO_DESC_SIZE);
}

/*
 * Device probe functions.
 */
static int rt2800usb_read_eeprom(struct rt2x00_dev *rt2x00dev)
{
	int retval;

	if (rt2800_efuse_detect(rt2x00dev))
		retval = rt2800_read_eeprom_efuse(rt2x00dev);
	else
		retval = rt2x00usb_eeprom_read(rt2x00dev, rt2x00dev->eeprom,
					       EEPROM_SIZE);

	return retval;
}

static int rt2800usb_probe_hw(struct rt2x00_dev *rt2x00dev)
{
	int retval;

	retval = rt2800_probe_hw(rt2x00dev);
	if (retval)
		return retval;

	/*
	 * Set txstatus timer function.
	 */
	rt2x00dev->txstatus_timer.function = rt2800usb_tx_sta_fifo_timeout;

	/*
	 * Overwrite TX done handler
	 */
	PREPARE_WORK(&rt2x00dev->txdone_work, rt2800usb_work_txdone);

	return 0;
}

static const struct ieee80211_ops rt2800usb_mac80211_ops = {
	.tx			= rt2x00mac_tx,
	.start			= rt2x00mac_start,
	.stop			= rt2x00mac_stop,
	.add_interface		= rt2x00mac_add_interface,
	.remove_interface	= rt2x00mac_remove_interface,
	.config			= rt2x00mac_config,
	.configure_filter	= rt2x00mac_configure_filter,
	.set_tim		= rt2x00mac_set_tim,
	.set_key		= rt2x00mac_set_key,
	.sw_scan_start		= rt2x00mac_sw_scan_start,
	.sw_scan_complete	= rt2x00mac_sw_scan_complete,
	.get_stats		= rt2x00mac_get_stats,
	.get_tkip_seq		= rt2800_get_tkip_seq,
	.set_rts_threshold	= rt2800_set_rts_threshold,
	.sta_add		= rt2x00mac_sta_add,
	.sta_remove		= rt2x00mac_sta_remove,
	.bss_info_changed	= rt2x00mac_bss_info_changed,
	.conf_tx		= rt2800_conf_tx,
	.get_tsf		= rt2800_get_tsf,
	.rfkill_poll		= rt2x00mac_rfkill_poll,
	.ampdu_action		= rt2800_ampdu_action,
	.flush			= rt2x00mac_flush,
	.get_survey		= rt2800_get_survey,
	.get_ringparam		= rt2x00mac_get_ringparam,
	.tx_frames_pending	= rt2x00mac_tx_frames_pending,
};

static const struct rt2800_ops rt2800usb_rt2800_ops = {
	.register_read		= rt2x00usb_register_read,
	.register_read_lock	= rt2x00usb_register_read_lock,
	.register_write		= rt2x00usb_register_write,
	.register_write_lock	= rt2x00usb_register_write_lock,
	.register_multiread	= rt2x00usb_register_multiread,
	.register_multiwrite	= rt2x00usb_register_multiwrite,
	.regbusy_read		= rt2x00usb_regbusy_read,
	.read_eeprom		= rt2800usb_read_eeprom,
	.hwcrypt_disabled	= rt2800usb_hwcrypt_disabled,
	.drv_write_firmware	= rt2800usb_write_firmware,
	.drv_init_registers	= rt2800usb_init_registers,
	.drv_get_txwi		= rt2800usb_get_txwi,
};

static const struct rt2x00lib_ops rt2800usb_rt2x00_ops = {
	.probe_hw		= rt2800usb_probe_hw,
	.get_firmware_name	= rt2800usb_get_firmware_name,
	.check_firmware		= rt2800_check_firmware,
	.load_firmware		= rt2800_load_firmware,
	.initialize		= rt2x00usb_initialize,
	.uninitialize		= rt2x00usb_uninitialize,
	.clear_entry		= rt2x00usb_clear_entry,
	.set_device_state	= rt2800usb_set_device_state,
	.rfkill_poll		= rt2800_rfkill_poll,
	.link_stats		= rt2800_link_stats,
	.reset_tuner		= rt2800_reset_tuner,
	.link_tuner		= rt2800_link_tuner,
	.gain_calibration	= rt2800_gain_calibration,
	.vco_calibration	= rt2800_vco_calibration,
	.watchdog		= rt2800usb_watchdog,
	.start_queue		= rt2800usb_start_queue,
	.kick_queue		= rt2x00usb_kick_queue,
	.stop_queue		= rt2800usb_stop_queue,
	.flush_queue		= rt2x00usb_flush_queue,
	.tx_dma_done		= rt2800usb_tx_dma_done,
	.write_tx_desc		= rt2800usb_write_tx_desc,
	.write_tx_data		= rt2800_write_tx_data,
	.write_beacon		= rt2800_write_beacon,
	.clear_beacon		= rt2800_clear_beacon,
	.get_tx_data_len	= rt2800usb_get_tx_data_len,
	.fill_rxdone		= rt2800usb_fill_rxdone,
	.config_shared_key	= rt2800_config_shared_key,
	.config_pairwise_key	= rt2800_config_pairwise_key,
	.config_filter		= rt2800_config_filter,
	.config_intf		= rt2800_config_intf,
	.config_erp		= rt2800_config_erp,
	.config_ant		= rt2800_config_ant,
	.config			= rt2800_config,
	.sta_add		= rt2800_sta_add,
	.sta_remove		= rt2800_sta_remove,
};

static const struct data_queue_desc rt2800usb_queue_rx = {
	.entry_num		= 128,
	.data_size		= AGGREGATION_SIZE,
	.desc_size		= RXINFO_DESC_SIZE,
	.winfo_size		= RXWI_DESC_SIZE,
	.priv_size		= sizeof(struct queue_entry_priv_usb),
};

static const struct data_queue_desc rt2800usb_queue_tx = {
	.entry_num		= 16,
	.data_size		= AGGREGATION_SIZE,
	.desc_size		= TXINFO_DESC_SIZE,
	.winfo_size		= TXWI_DESC_SIZE,
	.priv_size		= sizeof(struct queue_entry_priv_usb),
};

static const struct data_queue_desc rt2800usb_queue_bcn = {
	.entry_num		= 8,
	.data_size		= MGMT_FRAME_SIZE,
	.desc_size		= TXINFO_DESC_SIZE,
	.winfo_size		= TXWI_DESC_SIZE,
	.priv_size		= sizeof(struct queue_entry_priv_usb),
};

static const struct rt2x00_ops rt2800usb_ops = {
	.name			= KBUILD_MODNAME,
	.drv_data_size		= sizeof(struct rt2800_drv_data),
	.max_ap_intf		= 8,
	.eeprom_size		= EEPROM_SIZE,
	.rf_size		= RF_SIZE,
	.tx_queues		= NUM_TX_QUEUES,
	.extra_tx_headroom	= TXINFO_DESC_SIZE + TXWI_DESC_SIZE,
	.rx			= &rt2800usb_queue_rx,
	.tx			= &rt2800usb_queue_tx,
	.bcn			= &rt2800usb_queue_bcn,
	.lib			= &rt2800usb_rt2x00_ops,
	.drv			= &rt2800usb_rt2800_ops,
	.hw			= &rt2800usb_mac80211_ops,
#ifdef CONFIG_RT2X00_LIB_DEBUGFS
	.debugfs		= &rt2800_rt2x00debug,
#endif /* CONFIG_RT2X00_LIB_DEBUGFS */
};

static const struct data_queue_desc rt2800usb_queue_rx_5592 = {
	.entry_num		= 128,
	.data_size		= AGGREGATION_SIZE,
<<<<<<< HEAD
	.desc_size		= RXINFO_DESC_SIZE + RXWI_DESC_SIZE_5592,
=======
	.desc_size		= RXINFO_DESC_SIZE,
	.winfo_size		= RXWI_DESC_SIZE_5592,
>>>>>>> b006ed54
	.priv_size		= sizeof(struct queue_entry_priv_usb),
};

static const struct data_queue_desc rt2800usb_queue_tx_5592 = {
	.entry_num		= 16,
	.data_size		= AGGREGATION_SIZE,
<<<<<<< HEAD
	.desc_size		= TXINFO_DESC_SIZE + TXWI_DESC_SIZE_5592,
=======
	.desc_size		= TXINFO_DESC_SIZE,
	.winfo_size		= TXWI_DESC_SIZE_5592,
>>>>>>> b006ed54
	.priv_size		= sizeof(struct queue_entry_priv_usb),
};

static const struct data_queue_desc rt2800usb_queue_bcn_5592 = {
	.entry_num		= 8,
	.data_size		= MGMT_FRAME_SIZE,
<<<<<<< HEAD
	.desc_size		= TXINFO_DESC_SIZE + TXWI_DESC_SIZE_5592,
=======
	.desc_size		= TXINFO_DESC_SIZE,
	.winfo_size		= TXWI_DESC_SIZE_5592,
>>>>>>> b006ed54
	.priv_size		= sizeof(struct queue_entry_priv_usb),
};


static const struct rt2x00_ops rt2800usb_ops_5592 = {
	.name			= KBUILD_MODNAME,
	.drv_data_size		= sizeof(struct rt2800_drv_data),
	.max_ap_intf		= 8,
	.eeprom_size		= EEPROM_SIZE,
	.rf_size		= RF_SIZE,
	.tx_queues		= NUM_TX_QUEUES,
	.extra_tx_headroom	= TXINFO_DESC_SIZE + TXWI_DESC_SIZE_5592,
	.rx			= &rt2800usb_queue_rx_5592,
	.tx			= &rt2800usb_queue_tx_5592,
	.bcn			= &rt2800usb_queue_bcn_5592,
	.lib			= &rt2800usb_rt2x00_ops,
	.drv			= &rt2800usb_rt2800_ops,
	.hw			= &rt2800usb_mac80211_ops,
#ifdef CONFIG_RT2X00_LIB_DEBUGFS
	.debugfs		= &rt2800_rt2x00debug,
#endif /* CONFIG_RT2X00_LIB_DEBUGFS */
};

/*
 * rt2800usb module information.
 */
static struct usb_device_id rt2800usb_device_table[] = {
	/* Abocom */
	{ USB_DEVICE(0x07b8, 0x2870) },
	{ USB_DEVICE(0x07b8, 0x2770) },
	{ USB_DEVICE(0x07b8, 0x3070) },
	{ USB_DEVICE(0x07b8, 0x3071) },
	{ USB_DEVICE(0x07b8, 0x3072) },
	{ USB_DEVICE(0x1482, 0x3c09) },
	/* AirTies */
	{ USB_DEVICE(0x1eda, 0x2012) },
	{ USB_DEVICE(0x1eda, 0x2210) },
	{ USB_DEVICE(0x1eda, 0x2310) },
	/* Allwin */
	{ USB_DEVICE(0x8516, 0x2070) },
	{ USB_DEVICE(0x8516, 0x2770) },
	{ USB_DEVICE(0x8516, 0x2870) },
	{ USB_DEVICE(0x8516, 0x3070) },
	{ USB_DEVICE(0x8516, 0x3071) },
	{ USB_DEVICE(0x8516, 0x3072) },
	/* Alpha Networks */
	{ USB_DEVICE(0x14b2, 0x3c06) },
	{ USB_DEVICE(0x14b2, 0x3c07) },
	{ USB_DEVICE(0x14b2, 0x3c09) },
	{ USB_DEVICE(0x14b2, 0x3c12) },
	{ USB_DEVICE(0x14b2, 0x3c23) },
	{ USB_DEVICE(0x14b2, 0x3c25) },
	{ USB_DEVICE(0x14b2, 0x3c27) },
	{ USB_DEVICE(0x14b2, 0x3c28) },
	{ USB_DEVICE(0x14b2, 0x3c2c) },
	/* Amit */
	{ USB_DEVICE(0x15c5, 0x0008) },
	/* Askey */
	{ USB_DEVICE(0x1690, 0x0740) },
	/* ASUS */
	{ USB_DEVICE(0x0b05, 0x1731) },
	{ USB_DEVICE(0x0b05, 0x1732) },
	{ USB_DEVICE(0x0b05, 0x1742) },
	{ USB_DEVICE(0x0b05, 0x1784) },
	{ USB_DEVICE(0x1761, 0x0b05) },
	/* AzureWave */
	{ USB_DEVICE(0x13d3, 0x3247) },
	{ USB_DEVICE(0x13d3, 0x3273) },
	{ USB_DEVICE(0x13d3, 0x3305) },
	{ USB_DEVICE(0x13d3, 0x3307) },
	{ USB_DEVICE(0x13d3, 0x3321) },
	/* Belkin */
	{ USB_DEVICE(0x050d, 0x8053) },
	{ USB_DEVICE(0x050d, 0x805c) },
	{ USB_DEVICE(0x050d, 0x815c) },
	{ USB_DEVICE(0x050d, 0x825a) },
	{ USB_DEVICE(0x050d, 0x825b) },
	{ USB_DEVICE(0x050d, 0x935a) },
	{ USB_DEVICE(0x050d, 0x935b) },
	/* Buffalo */
	{ USB_DEVICE(0x0411, 0x00e8) },
	{ USB_DEVICE(0x0411, 0x0158) },
	{ USB_DEVICE(0x0411, 0x015d) },
	{ USB_DEVICE(0x0411, 0x016f) },
	{ USB_DEVICE(0x0411, 0x01a2) },
	{ USB_DEVICE(0x0411, 0x01ee) },
	/* Corega */
	{ USB_DEVICE(0x07aa, 0x002f) },
	{ USB_DEVICE(0x07aa, 0x003c) },
	{ USB_DEVICE(0x07aa, 0x003f) },
	{ USB_DEVICE(0x18c5, 0x0012) },
	/* D-Link */
	{ USB_DEVICE(0x07d1, 0x3c09) },
	{ USB_DEVICE(0x07d1, 0x3c0a) },
	{ USB_DEVICE(0x07d1, 0x3c0d) },
	{ USB_DEVICE(0x07d1, 0x3c0e) },
	{ USB_DEVICE(0x07d1, 0x3c0f) },
	{ USB_DEVICE(0x07d1, 0x3c11) },
	{ USB_DEVICE(0x07d1, 0x3c13) },
	{ USB_DEVICE(0x07d1, 0x3c15) },
	{ USB_DEVICE(0x07d1, 0x3c16) },
	{ USB_DEVICE(0x07d1, 0x3c17) },
	{ USB_DEVICE(0x2001, 0x3c1b) },
	/* Draytek */
	{ USB_DEVICE(0x07fa, 0x7712) },
	/* DVICO */
	{ USB_DEVICE(0x0fe9, 0xb307) },
	/* Edimax */
	{ USB_DEVICE(0x7392, 0x4085) },
	{ USB_DEVICE(0x7392, 0x7711) },
	{ USB_DEVICE(0x7392, 0x7717) },
	{ USB_DEVICE(0x7392, 0x7718) },
	{ USB_DEVICE(0x7392, 0x7722) },
	/* Encore */
	{ USB_DEVICE(0x203d, 0x1480) },
	{ USB_DEVICE(0x203d, 0x14a9) },
	/* EnGenius */
	{ USB_DEVICE(0x1740, 0x9701) },
	{ USB_DEVICE(0x1740, 0x9702) },
	{ USB_DEVICE(0x1740, 0x9703) },
	{ USB_DEVICE(0x1740, 0x9705) },
	{ USB_DEVICE(0x1740, 0x9706) },
	{ USB_DEVICE(0x1740, 0x9707) },
	{ USB_DEVICE(0x1740, 0x9708) },
	{ USB_DEVICE(0x1740, 0x9709) },
	/* Gemtek */
	{ USB_DEVICE(0x15a9, 0x0012) },
	/* Gigabyte */
	{ USB_DEVICE(0x1044, 0x800b) },
	{ USB_DEVICE(0x1044, 0x800d) },
	/* Hawking */
	{ USB_DEVICE(0x0e66, 0x0001) },
	{ USB_DEVICE(0x0e66, 0x0003) },
	{ USB_DEVICE(0x0e66, 0x0009) },
	{ USB_DEVICE(0x0e66, 0x000b) },
	{ USB_DEVICE(0x0e66, 0x0013) },
	{ USB_DEVICE(0x0e66, 0x0017) },
	{ USB_DEVICE(0x0e66, 0x0018) },
	/* I-O DATA */
	{ USB_DEVICE(0x04bb, 0x0945) },
	{ USB_DEVICE(0x04bb, 0x0947) },
	{ USB_DEVICE(0x04bb, 0x0948) },
	/* Linksys */
	{ USB_DEVICE(0x13b1, 0x0031) },
	{ USB_DEVICE(0x1737, 0x0070) },
	{ USB_DEVICE(0x1737, 0x0071) },
	{ USB_DEVICE(0x1737, 0x0077) },
	{ USB_DEVICE(0x1737, 0x0078) },
	/* Logitec */
	{ USB_DEVICE(0x0789, 0x0162) },
	{ USB_DEVICE(0x0789, 0x0163) },
	{ USB_DEVICE(0x0789, 0x0164) },
	{ USB_DEVICE(0x0789, 0x0166) },
	/* Motorola */
	{ USB_DEVICE(0x100d, 0x9031) },
	/* MSI */
	{ USB_DEVICE(0x0db0, 0x3820) },
	{ USB_DEVICE(0x0db0, 0x3821) },
	{ USB_DEVICE(0x0db0, 0x3822) },
	{ USB_DEVICE(0x0db0, 0x3870) },
	{ USB_DEVICE(0x0db0, 0x3871) },
	{ USB_DEVICE(0x0db0, 0x6899) },
	{ USB_DEVICE(0x0db0, 0x821a) },
	{ USB_DEVICE(0x0db0, 0x822a) },
	{ USB_DEVICE(0x0db0, 0x822b) },
	{ USB_DEVICE(0x0db0, 0x822c) },
	{ USB_DEVICE(0x0db0, 0x870a) },
	{ USB_DEVICE(0x0db0, 0x871a) },
	{ USB_DEVICE(0x0db0, 0x871b) },
	{ USB_DEVICE(0x0db0, 0x871c) },
	{ USB_DEVICE(0x0db0, 0x899a) },
	/* Ovislink */
	{ USB_DEVICE(0x1b75, 0x3071) },
	{ USB_DEVICE(0x1b75, 0x3072) },
	/* Para */
	{ USB_DEVICE(0x20b8, 0x8888) },
	/* Pegatron */
	{ USB_DEVICE(0x1d4d, 0x0002) },
	{ USB_DEVICE(0x1d4d, 0x000c) },
	{ USB_DEVICE(0x1d4d, 0x000e) },
	{ USB_DEVICE(0x1d4d, 0x0011) },
	/* Philips */
	{ USB_DEVICE(0x0471, 0x200f) },
	/* Planex */
	{ USB_DEVICE(0x2019, 0x5201) },
	{ USB_DEVICE(0x2019, 0xab25) },
	{ USB_DEVICE(0x2019, 0xed06) },
	/* Quanta */
	{ USB_DEVICE(0x1a32, 0x0304) },
	/* Ralink */
	{ USB_DEVICE(0x148f, 0x2070) },
	{ USB_DEVICE(0x148f, 0x2770) },
	{ USB_DEVICE(0x148f, 0x2870) },
	{ USB_DEVICE(0x148f, 0x3070) },
	{ USB_DEVICE(0x148f, 0x3071) },
	{ USB_DEVICE(0x148f, 0x3072) },
	/* Samsung */
	{ USB_DEVICE(0x04e8, 0x2018) },
	/* Siemens */
	{ USB_DEVICE(0x129b, 0x1828) },
	/* Sitecom */
	{ USB_DEVICE(0x0df6, 0x0017) },
	{ USB_DEVICE(0x0df6, 0x002b) },
	{ USB_DEVICE(0x0df6, 0x002c) },
	{ USB_DEVICE(0x0df6, 0x002d) },
	{ USB_DEVICE(0x0df6, 0x0039) },
	{ USB_DEVICE(0x0df6, 0x003b) },
	{ USB_DEVICE(0x0df6, 0x003d) },
	{ USB_DEVICE(0x0df6, 0x003e) },
	{ USB_DEVICE(0x0df6, 0x003f) },
	{ USB_DEVICE(0x0df6, 0x0040) },
	{ USB_DEVICE(0x0df6, 0x0042) },
	{ USB_DEVICE(0x0df6, 0x0047) },
	{ USB_DEVICE(0x0df6, 0x0048) },
	{ USB_DEVICE(0x0df6, 0x0051) },
	{ USB_DEVICE(0x0df6, 0x005f) },
	{ USB_DEVICE(0x0df6, 0x0060) },
	/* SMC */
	{ USB_DEVICE(0x083a, 0x6618) },
	{ USB_DEVICE(0x083a, 0x7511) },
	{ USB_DEVICE(0x083a, 0x7512) },
	{ USB_DEVICE(0x083a, 0x7522) },
	{ USB_DEVICE(0x083a, 0x8522) },
	{ USB_DEVICE(0x083a, 0xa618) },
	{ USB_DEVICE(0x083a, 0xa701) },
	{ USB_DEVICE(0x083a, 0xa702) },
	{ USB_DEVICE(0x083a, 0xa703) },
	{ USB_DEVICE(0x083a, 0xb522) },
	/* Sparklan */
	{ USB_DEVICE(0x15a9, 0x0006) },
	/* Sweex */
	{ USB_DEVICE(0x177f, 0x0153) },
	{ USB_DEVICE(0x177f, 0x0164) },
	{ USB_DEVICE(0x177f, 0x0302) },
	{ USB_DEVICE(0x177f, 0x0313) },
	{ USB_DEVICE(0x177f, 0x0323) },
	{ USB_DEVICE(0x177f, 0x0324) },
	/* U-Media */
	{ USB_DEVICE(0x157e, 0x300e) },
	{ USB_DEVICE(0x157e, 0x3013) },
	/* ZCOM */
	{ USB_DEVICE(0x0cde, 0x0022) },
	{ USB_DEVICE(0x0cde, 0x0025) },
	/* Zinwell */
	{ USB_DEVICE(0x5a57, 0x0280) },
	{ USB_DEVICE(0x5a57, 0x0282) },
	{ USB_DEVICE(0x5a57, 0x0283) },
	{ USB_DEVICE(0x5a57, 0x5257) },
	/* Zyxel */
	{ USB_DEVICE(0x0586, 0x3416) },
	{ USB_DEVICE(0x0586, 0x3418) },
	{ USB_DEVICE(0x0586, 0x341a) },
	{ USB_DEVICE(0x0586, 0x341e) },
	{ USB_DEVICE(0x0586, 0x343e) },
#ifdef CONFIG_RT2800USB_RT33XX
	/* Belkin */
	{ USB_DEVICE(0x050d, 0x945b) },
	/* D-Link */
	{ USB_DEVICE(0x2001, 0x3c17) },
	/* Panasonic */
	{ USB_DEVICE(0x083a, 0xb511) },
	/* Philips */
	{ USB_DEVICE(0x0471, 0x20dd) },
	/* Ralink */
	{ USB_DEVICE(0x148f, 0x3370) },
	{ USB_DEVICE(0x148f, 0x8070) },
	/* Sitecom */
	{ USB_DEVICE(0x0df6, 0x0050) },
	/* Sweex */
	{ USB_DEVICE(0x177f, 0x0163) },
	{ USB_DEVICE(0x177f, 0x0165) },
#endif
#ifdef CONFIG_RT2800USB_RT35XX
	/* Allwin */
	{ USB_DEVICE(0x8516, 0x3572) },
	/* Askey */
	{ USB_DEVICE(0x1690, 0x0744) },
	{ USB_DEVICE(0x1690, 0x0761) },
	{ USB_DEVICE(0x1690, 0x0764) },
	/* ASUS */
	{ USB_DEVICE(0x0b05, 0x179d) },
	/* Cisco */
	{ USB_DEVICE(0x167b, 0x4001) },
	/* EnGenius */
	{ USB_DEVICE(0x1740, 0x9801) },
	/* I-O DATA */
	{ USB_DEVICE(0x04bb, 0x0944) },
	/* Linksys */
	{ USB_DEVICE(0x13b1, 0x002f) },
	{ USB_DEVICE(0x1737, 0x0079) },
	/* Ralink */
	{ USB_DEVICE(0x148f, 0x3572) },
	/* Sitecom */
	{ USB_DEVICE(0x0df6, 0x0041) },
	{ USB_DEVICE(0x0df6, 0x0062) },
	{ USB_DEVICE(0x0df6, 0x0065) },
	{ USB_DEVICE(0x0df6, 0x0066) },
	{ USB_DEVICE(0x0df6, 0x0068) },
	/* Toshiba */
	{ USB_DEVICE(0x0930, 0x0a07) },
	/* Zinwell */
	{ USB_DEVICE(0x5a57, 0x0284) },
#endif
#ifdef CONFIG_RT2800USB_RT53XX
	/* Arcadyan */
	{ USB_DEVICE(0x043e, 0x7a12) },
	{ USB_DEVICE(0x043e, 0x7a32) },
	/* Azurewave */
	{ USB_DEVICE(0x13d3, 0x3329) },
	{ USB_DEVICE(0x13d3, 0x3365) },
	/* D-Link */
	{ USB_DEVICE(0x2001, 0x3c15) },
	{ USB_DEVICE(0x2001, 0x3c19) },
	{ USB_DEVICE(0x2001, 0x3c1c) },
	{ USB_DEVICE(0x2001, 0x3c1d) },
	{ USB_DEVICE(0x2001, 0x3c1e) },
	/* LG innotek */
	{ USB_DEVICE(0x043e, 0x7a22) },
	{ USB_DEVICE(0x043e, 0x7a42) },
	/* Panasonic */
	{ USB_DEVICE(0x04da, 0x1801) },
	{ USB_DEVICE(0x04da, 0x1800) },
	{ USB_DEVICE(0x04da, 0x23f6) },
	/* Philips */
	{ USB_DEVICE(0x0471, 0x2104) },
	{ USB_DEVICE(0x0471, 0x2126) },
	{ USB_DEVICE(0x0471, 0x2180) },
	{ USB_DEVICE(0x0471, 0x2181) },
	{ USB_DEVICE(0x0471, 0x2182) },
	/* Ralink */
	{ USB_DEVICE(0x148f, 0x5370) },
	{ USB_DEVICE(0x148f, 0x5372) },
#endif
#ifdef CONFIG_RT2800USB_RT55XX
	/* Arcadyan */
	{ USB_DEVICE(0x043e, 0x7a32), .driver_info = 5592 },
	/* AVM GmbH */
	{ USB_DEVICE(0x057c, 0x8501), .driver_info = 5592 },
	/* D-Link DWA-160-B2 */
	{ USB_DEVICE(0x2001, 0x3c1a), .driver_info = 5592 },
	/* Proware */
	{ USB_DEVICE(0x043e, 0x7a13), .driver_info = 5592 },
	/* Ralink */
	{ USB_DEVICE(0x148f, 0x5572), .driver_info = 5592 },
#endif
#ifdef CONFIG_RT2800USB_UNKNOWN
	/*
	 * Unclear what kind of devices these are (they aren't supported by the
	 * vendor linux driver).
	 */
	/* Abocom */
	{ USB_DEVICE(0x07b8, 0x3073) },
	{ USB_DEVICE(0x07b8, 0x3074) },
	/* Alpha Networks */
	{ USB_DEVICE(0x14b2, 0x3c08) },
	{ USB_DEVICE(0x14b2, 0x3c11) },
	/* Amigo */
	{ USB_DEVICE(0x0e0b, 0x9031) },
	{ USB_DEVICE(0x0e0b, 0x9041) },
	/* ASUS */
	{ USB_DEVICE(0x0b05, 0x166a) },
	{ USB_DEVICE(0x0b05, 0x1760) },
	{ USB_DEVICE(0x0b05, 0x1761) },
	{ USB_DEVICE(0x0b05, 0x1790) },
	{ USB_DEVICE(0x0b05, 0x17a7) },
	/* AzureWave */
	{ USB_DEVICE(0x13d3, 0x3262) },
	{ USB_DEVICE(0x13d3, 0x3284) },
	{ USB_DEVICE(0x13d3, 0x3322) },
	{ USB_DEVICE(0x13d3, 0x3340) },
	{ USB_DEVICE(0x13d3, 0x3399) },
	{ USB_DEVICE(0x13d3, 0x3400) },
	{ USB_DEVICE(0x13d3, 0x3401) },
	/* Belkin */
	{ USB_DEVICE(0x050d, 0x1003) },
	/* Buffalo */
	{ USB_DEVICE(0x0411, 0x012e) },
	{ USB_DEVICE(0x0411, 0x0148) },
	{ USB_DEVICE(0x0411, 0x0150) },
	/* Corega */
	{ USB_DEVICE(0x07aa, 0x0041) },
	{ USB_DEVICE(0x07aa, 0x0042) },
	{ USB_DEVICE(0x18c5, 0x0008) },
	/* D-Link */
	{ USB_DEVICE(0x07d1, 0x3c0b) },
	/* Encore */
	{ USB_DEVICE(0x203d, 0x14a1) },
	/* EnGenius */
	{ USB_DEVICE(0x1740, 0x0600) },
	{ USB_DEVICE(0x1740, 0x0602) },
	/* Gemtek */
	{ USB_DEVICE(0x15a9, 0x0010) },
	/* Gigabyte */
	{ USB_DEVICE(0x1044, 0x800c) },
	/* Hercules */
	{ USB_DEVICE(0x06f8, 0xe036) },
	/* Huawei */
	{ USB_DEVICE(0x148f, 0xf101) },
	/* I-O DATA */
	{ USB_DEVICE(0x04bb, 0x094b) },
	/* LevelOne */
	{ USB_DEVICE(0x1740, 0x0605) },
	{ USB_DEVICE(0x1740, 0x0615) },
	/* Logitec */
	{ USB_DEVICE(0x0789, 0x0168) },
	{ USB_DEVICE(0x0789, 0x0169) },
	/* Motorola */
	{ USB_DEVICE(0x100d, 0x9032) },
	/* Pegatron */
	{ USB_DEVICE(0x05a6, 0x0101) },
	{ USB_DEVICE(0x1d4d, 0x0010) },
	/* Planex */
	{ USB_DEVICE(0x2019, 0xab24) },
	/* Qcom */
	{ USB_DEVICE(0x18e8, 0x6259) },
	/* RadioShack */
	{ USB_DEVICE(0x08b9, 0x1197) },
	/* Sitecom */
	{ USB_DEVICE(0x0df6, 0x003c) },
	{ USB_DEVICE(0x0df6, 0x004a) },
	{ USB_DEVICE(0x0df6, 0x004d) },
	{ USB_DEVICE(0x0df6, 0x0053) },
	{ USB_DEVICE(0x0df6, 0x0069) },
	{ USB_DEVICE(0x0df6, 0x006f) },
	/* SMC */
	{ USB_DEVICE(0x083a, 0xa512) },
	{ USB_DEVICE(0x083a, 0xc522) },
	{ USB_DEVICE(0x083a, 0xd522) },
	{ USB_DEVICE(0x083a, 0xf511) },
	/* Sweex */
	{ USB_DEVICE(0x177f, 0x0254) },
	/* TP-LINK */
	{ USB_DEVICE(0xf201, 0x5370) },
#endif
	{ 0, }
};

MODULE_AUTHOR(DRV_PROJECT);
MODULE_VERSION(DRV_VERSION);
MODULE_DESCRIPTION("Ralink RT2800 USB Wireless LAN driver.");
MODULE_SUPPORTED_DEVICE("Ralink RT2870 USB chipset based cards");
MODULE_DEVICE_TABLE(usb, rt2800usb_device_table);
MODULE_FIRMWARE(FIRMWARE_RT2870);
MODULE_LICENSE("GPL");

static int rt2800usb_probe(struct usb_interface *usb_intf,
			   const struct usb_device_id *id)
{
	if (id->driver_info == 5592)
		return rt2x00usb_probe(usb_intf, &rt2800usb_ops_5592);

	return rt2x00usb_probe(usb_intf, &rt2800usb_ops);
}

static struct usb_driver rt2800usb_driver = {
	.name		= KBUILD_MODNAME,
	.id_table	= rt2800usb_device_table,
	.probe		= rt2800usb_probe,
	.disconnect	= rt2x00usb_disconnect,
	.suspend	= rt2x00usb_suspend,
	.resume		= rt2x00usb_resume,
	.reset_resume	= rt2x00usb_resume,
	.disable_hub_initiated_lpm = 1,
};

module_usb_driver(rt2800usb_driver);<|MERGE_RESOLUTION|>--- conflicted
+++ resolved
@@ -484,11 +484,7 @@
 	 */
 	skbdesc->flags |= SKBDESC_DESC_IN_SKB;
 	skbdesc->desc = txi;
-<<<<<<< HEAD
-	skbdesc->desc_len = entry->queue->desc_size;
-=======
 	skbdesc->desc_len = TXINFO_DESC_SIZE + entry->queue->winfo_size;
->>>>>>> b006ed54
 }
 
 /*
@@ -733,11 +729,6 @@
 	 * Process the RXWI structure.
 	 */
 	rt2800_process_rxwi(entry, rxdesc);
-
-	/*
-	 * Remove RXWI descriptor from start of buffer.
-	 */
-	skb_pull(entry->skb, entry->queue->desc_size - RXINFO_DESC_SIZE);
 }
 
 /*
@@ -904,36 +895,24 @@
 static const struct data_queue_desc rt2800usb_queue_rx_5592 = {
 	.entry_num		= 128,
 	.data_size		= AGGREGATION_SIZE,
-<<<<<<< HEAD
-	.desc_size		= RXINFO_DESC_SIZE + RXWI_DESC_SIZE_5592,
-=======
 	.desc_size		= RXINFO_DESC_SIZE,
 	.winfo_size		= RXWI_DESC_SIZE_5592,
->>>>>>> b006ed54
 	.priv_size		= sizeof(struct queue_entry_priv_usb),
 };
 
 static const struct data_queue_desc rt2800usb_queue_tx_5592 = {
 	.entry_num		= 16,
 	.data_size		= AGGREGATION_SIZE,
-<<<<<<< HEAD
-	.desc_size		= TXINFO_DESC_SIZE + TXWI_DESC_SIZE_5592,
-=======
 	.desc_size		= TXINFO_DESC_SIZE,
 	.winfo_size		= TXWI_DESC_SIZE_5592,
->>>>>>> b006ed54
 	.priv_size		= sizeof(struct queue_entry_priv_usb),
 };
 
 static const struct data_queue_desc rt2800usb_queue_bcn_5592 = {
 	.entry_num		= 8,
 	.data_size		= MGMT_FRAME_SIZE,
-<<<<<<< HEAD
-	.desc_size		= TXINFO_DESC_SIZE + TXWI_DESC_SIZE_5592,
-=======
 	.desc_size		= TXINFO_DESC_SIZE,
 	.winfo_size		= TXWI_DESC_SIZE_5592,
->>>>>>> b006ed54
 	.priv_size		= sizeof(struct queue_entry_priv_usb),
 };
 
