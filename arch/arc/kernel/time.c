/*
 * Copyright (C) 2004, 2007-2010, 2011-2012 Synopsys, Inc. (www.synopsys.com)
 *
 * This program is free software; you can redistribute it and/or modify
 * it under the terms of the GNU General Public License version 2 as
 * published by the Free Software Foundation.
 *
 * vineetg: Jan 1011
 *  -sched_clock( ) no longer jiffies based. Uses the same clocksource
 *   as gtod
 *
 * Rajeshwarr/Vineetg: Mar 2008
 *  -Implemented CONFIG_GENERIC_TIME (rather deleted arch specific code)
 *   for arch independent gettimeofday()
 *  -Implemented CONFIG_GENERIC_CLOCKEVENTS as base for hrtimers
 *
 * Vineetg: Mar 2008: Forked off from time.c which now is time-jiff.c
 */

/* ARC700 has two 32bit independent prog Timers: TIMER0 and TIMER1
 * Each can programmed to go from @count to @limit and optionally
 * interrupt when that happens.
 * A write to Control Register clears the Interrupt
 *
 * We've designated TIMER0 for events (clockevents)
 * while TIMER1 for free running (clocksource)
 *
 * Newer ARC700 cores have 64bit clk fetching RTSC insn, preferred over TIMER1
 * which however is currently broken
 */

#include <linux/interrupt.h>
#include <linux/clk.h>
#include <linux/clk-provider.h>
#include <linux/clocksource.h>
#include <linux/clockchips.h>
#include <linux/cpu.h>
#include <linux/of.h>
#include <linux/of_irq.h>
#include <asm/irq.h>
#include <asm/arcregs.h>

#include <asm/mcip.h>

/* Timer related Aux registers */
#define ARC_REG_TIMER0_LIMIT	0x23	/* timer 0 limit */
#define ARC_REG_TIMER0_CTRL	0x22	/* timer 0 control */
#define ARC_REG_TIMER0_CNT	0x21	/* timer 0 count */
#define ARC_REG_TIMER1_LIMIT	0x102	/* timer 1 limit */
#define ARC_REG_TIMER1_CTRL	0x101	/* timer 1 control */
#define ARC_REG_TIMER1_CNT	0x100	/* timer 1 count */

#define TIMER_CTRL_IE	(1 << 0) /* Interrupt when Count reaches limit */
#define TIMER_CTRL_NH	(1 << 1) /* Count only when CPU NOT halted */

#define ARC_TIMER_MAX	0xFFFFFFFF

static unsigned long arc_timer_freq;

static int noinline arc_get_timer_clk(struct device_node *node)
{
	struct clk *clk;
	int ret;

	clk = of_clk_get(node, 0);
	if (IS_ERR(clk)) {
		pr_err("timer missing clk");
		return PTR_ERR(clk);
	}

	ret = clk_prepare_enable(clk);
	if (ret) {
		pr_err("Couldn't enable parent clk\n");
		return ret;
	}

	arc_timer_freq = clk_get_rate(clk);

	return 0;
}

/********** Clock Source Device *********/

#ifdef CONFIG_ARC_HAS_GFRC

static cycle_t arc_read_gfrc(struct clocksource *cs)
{
	unsigned long flags;
	union {
#ifdef CONFIG_CPU_BIG_ENDIAN
		struct { u32 h, l; };
#else
		struct { u32 l, h; };
#endif
		cycle_t  full;
	} stamp;

	local_irq_save(flags);

	__mcip_cmd(CMD_GFRC_READ_LO, 0);
	stamp.l = read_aux_reg(ARC_REG_MCIP_READBACK);

	__mcip_cmd(CMD_GFRC_READ_HI, 0);
	stamp.h = read_aux_reg(ARC_REG_MCIP_READBACK);

	local_irq_restore(flags);

	return stamp.full;
}

static struct clocksource arc_counter_gfrc = {
	.name   = "ARConnect GFRC",
	.rating = 400,
	.read   = arc_read_gfrc,
	.mask   = CLOCKSOURCE_MASK(64),
	.flags  = CLOCK_SOURCE_IS_CONTINUOUS,
};

static int __init arc_cs_setup_gfrc(struct device_node *node)
{
	int exists = cpuinfo_arc700[0].extn.gfrc;
	int ret;

	if (WARN(!exists, "Global-64-bit-Ctr clocksource not detected"))
		return -ENXIO;

	ret = arc_get_timer_clk(node);
	if (ret)
		return ret;

	return clocksource_register_hz(&arc_counter_gfrc, arc_timer_freq);
}
CLOCKSOURCE_OF_DECLARE(arc_gfrc, "snps,archs-timer-gfrc", arc_cs_setup_gfrc);

#endif

#ifdef CONFIG_ARC_HAS_RTC

#define AUX_RTC_CTRL	0x103
#define AUX_RTC_LOW	0x104
#define AUX_RTC_HIGH	0x105

static cycle_t arc_read_rtc(struct clocksource *cs)
{
	unsigned long status;
	union {
#ifdef CONFIG_CPU_BIG_ENDIAN
		struct { u32 high, low; };
#else
		struct { u32 low, high; };
#endif
		cycle_t  full;
	} stamp;


	__asm__ __volatile(
	"1:						\n"
	"	lr		%0, [AUX_RTC_LOW]	\n"
	"	lr		%1, [AUX_RTC_HIGH]	\n"
	"	lr		%2, [AUX_RTC_CTRL]	\n"
	"	bbit0.nt	%2, 31, 1b		\n"
	: "=r" (stamp.low), "=r" (stamp.high), "=r" (status));

	return stamp.full;
}

static struct clocksource arc_counter_rtc = {
	.name   = "ARCv2 RTC",
	.rating = 350,
	.read   = arc_read_rtc,
	.mask   = CLOCKSOURCE_MASK(64),
	.flags  = CLOCK_SOURCE_IS_CONTINUOUS,
};

static int __init arc_cs_setup_rtc(struct device_node *node)
{
	int exists = cpuinfo_arc700[smp_processor_id()].extn.rtc;
	int ret;

	if (WARN(!exists, "Local-64-bit-Ctr clocksource not detected"))
		return -ENXIO;

	/* Local to CPU hence not usable in SMP */
	if (WARN(IS_ENABLED(CONFIG_SMP), "Local-64-bit-Ctr not usable in SMP"))
		return -EINVAL;

	ret = arc_get_timer_clk(node);
	if (ret)
		return ret;

	write_aux_reg(AUX_RTC_CTRL, 1);

	return clocksource_register_hz(&arc_counter_rtc, arc_timer_freq);
}
CLOCKSOURCE_OF_DECLARE(arc_rtc, "snps,archs-timer-rtc", arc_cs_setup_rtc);

#endif

/*
 * 32bit TIMER1 to keep counting monotonically and wraparound
 */

static cycle_t arc_read_timer1(struct clocksource *cs)
{
	return (cycle_t) read_aux_reg(ARC_REG_TIMER1_CNT);
}

static struct clocksource arc_counter_timer1 = {
	.name   = "ARC Timer1",
	.rating = 300,
	.read   = arc_read_timer1,
	.mask   = CLOCKSOURCE_MASK(32),
	.flags  = CLOCK_SOURCE_IS_CONTINUOUS,
};

static int __init arc_cs_setup_timer1(struct device_node *node)
{
	int ret;

	/* Local to CPU hence not usable in SMP */
	if (IS_ENABLED(CONFIG_SMP))
		return -EINVAL;

	ret = arc_get_timer_clk(node);
	if (ret)
		return ret;

	write_aux_reg(ARC_REG_TIMER1_LIMIT, ARC_TIMER_MAX);
	write_aux_reg(ARC_REG_TIMER1_CNT, 0);
	write_aux_reg(ARC_REG_TIMER1_CTRL, TIMER_CTRL_NH);

	return clocksource_register_hz(&arc_counter_timer1, arc_timer_freq);
}

/********** Clock Event Device *********/

static int arc_timer_irq;

/*
 * Arm the timer to interrupt after @cycles
 * The distinction for oneshot/periodic is done in arc_event_timer_ack() below
 */
static void arc_timer_event_setup(unsigned int cycles)
{
	write_aux_reg(ARC_REG_TIMER0_LIMIT, cycles);
	write_aux_reg(ARC_REG_TIMER0_CNT, 0);	/* start from 0 */

	write_aux_reg(ARC_REG_TIMER0_CTRL, TIMER_CTRL_IE | TIMER_CTRL_NH);
}


static int arc_clkevent_set_next_event(unsigned long delta,
				       struct clock_event_device *dev)
{
	arc_timer_event_setup(delta);
	return 0;
}

static int arc_clkevent_set_periodic(struct clock_event_device *dev)
{
	/*
	 * At X Hz, 1 sec = 1000ms -> X cycles;
	 *		      10ms -> X / 100 cycles
	 */
	arc_timer_event_setup(arc_timer_freq / HZ);
	return 0;
}

static DEFINE_PER_CPU(struct clock_event_device, arc_clockevent_device) = {
	.name			= "ARC Timer0",
	.features		= CLOCK_EVT_FEAT_ONESHOT |
				  CLOCK_EVT_FEAT_PERIODIC,
	.rating			= 300,
	.set_next_event		= arc_clkevent_set_next_event,
	.set_state_periodic	= arc_clkevent_set_periodic,
};

static irqreturn_t timer_irq_handler(int irq, void *dev_id)
{
	/*
	 * Note that generic IRQ core could have passed @evt for @dev_id if
	 * irq_set_chip_and_handler() asked for handle_percpu_devid_irq()
	 */
	struct clock_event_device *evt = this_cpu_ptr(&arc_clockevent_device);
	int irq_reenable = clockevent_state_periodic(evt);

	/*
	 * Any write to CTRL reg ACks the interrupt, we rewrite the
	 * Count when [N]ot [H]alted bit.
	 * And re-arm it if perioid by [I]nterrupt [E]nable bit
	 */
	write_aux_reg(ARC_REG_TIMER0_CTRL, irq_reenable | TIMER_CTRL_NH);

	evt->event_handler(evt);

	return IRQ_HANDLED;
}


static int arc_timer_starting_cpu(unsigned int cpu)
{
	struct clock_event_device *evt = this_cpu_ptr(&arc_clockevent_device);

	evt->cpumask = cpumask_of(smp_processor_id());

	clockevents_config_and_register(evt, arc_timer_freq, 0, ARC_TIMER_MAX);
	enable_percpu_irq(arc_timer_irq, 0);
	return 0;
}

static int arc_timer_dying_cpu(unsigned int cpu)
{
	disable_percpu_irq(arc_timer_irq);
	return 0;
}

/*
 * clockevent setup for boot CPU
 */
static int __init arc_clockevent_setup(struct device_node *node)
{
	struct clock_event_device *evt = this_cpu_ptr(&arc_clockevent_device);
	int ret;

<<<<<<< HEAD
	ret = register_cpu_notifier(&arc_timer_cpu_nb);
	if (ret) {
		pr_err("Failed to register cpu notifier");
		return ret;
	}

=======
>>>>>>> 4fae16df
	arc_timer_irq = irq_of_parse_and_map(node, 0);
	if (arc_timer_irq <= 0) {
		pr_err("clockevent: missing irq");
		return -EINVAL;
	}

	ret = arc_get_timer_clk(node);
	if (ret) {
		pr_err("clockevent: missing clk");
		return ret;
	}
<<<<<<< HEAD

	evt->irq = arc_timer_irq;
	evt->cpumask = cpumask_of(smp_processor_id());
	clockevents_config_and_register(evt, arc_timer_freq,
					0, ARC_TIMER_MAX);
=======
>>>>>>> 4fae16df

	/* Needs apriori irq_set_percpu_devid() done in intc map function */
	ret = request_percpu_irq(arc_timer_irq, timer_irq_handler,
				 "Timer0 (per-cpu-tick)", evt);
	if (ret) {
		pr_err("clockevent: unable to request irq\n");
		return ret;
	}

<<<<<<< HEAD
	enable_percpu_irq(arc_timer_irq, 0);

=======
	ret = cpuhp_setup_state(CPUHP_AP_ARC_TIMER_STARTING,
				"AP_ARC_TIMER_STARTING",
				arc_timer_starting_cpu,
				arc_timer_dying_cpu);
	if (ret) {
		pr_err("Failed to setup hotplug state");
		return ret;
	}
>>>>>>> 4fae16df
	return 0;
}

static int __init arc_of_timer_init(struct device_node *np)
{
	static int init_count = 0;
	int ret;

	if (!init_count) {
		init_count = 1;
		ret = arc_clockevent_setup(np);
	} else {
		ret = arc_cs_setup_timer1(np);
	}

	return ret;
}
CLOCKSOURCE_OF_DECLARE(arc_clkevt, "snps,arc-timer", arc_of_timer_init);

/*
 * Called from start_kernel() - boot CPU only
 */
void __init time_init(void)
{
	of_clk_init(NULL);
	clocksource_probe();
}<|MERGE_RESOLUTION|>--- conflicted
+++ resolved
@@ -322,15 +322,6 @@
 	struct clock_event_device *evt = this_cpu_ptr(&arc_clockevent_device);
 	int ret;
 
-<<<<<<< HEAD
-	ret = register_cpu_notifier(&arc_timer_cpu_nb);
-	if (ret) {
-		pr_err("Failed to register cpu notifier");
-		return ret;
-	}
-
-=======
->>>>>>> 4fae16df
 	arc_timer_irq = irq_of_parse_and_map(node, 0);
 	if (arc_timer_irq <= 0) {
 		pr_err("clockevent: missing irq");
@@ -342,14 +333,6 @@
 		pr_err("clockevent: missing clk");
 		return ret;
 	}
-<<<<<<< HEAD
-
-	evt->irq = arc_timer_irq;
-	evt->cpumask = cpumask_of(smp_processor_id());
-	clockevents_config_and_register(evt, arc_timer_freq,
-					0, ARC_TIMER_MAX);
-=======
->>>>>>> 4fae16df
 
 	/* Needs apriori irq_set_percpu_devid() done in intc map function */
 	ret = request_percpu_irq(arc_timer_irq, timer_irq_handler,
@@ -359,10 +342,6 @@
 		return ret;
 	}
 
-<<<<<<< HEAD
-	enable_percpu_irq(arc_timer_irq, 0);
-
-=======
 	ret = cpuhp_setup_state(CPUHP_AP_ARC_TIMER_STARTING,
 				"AP_ARC_TIMER_STARTING",
 				arc_timer_starting_cpu,
@@ -371,7 +350,6 @@
 		pr_err("Failed to setup hotplug state");
 		return ret;
 	}
->>>>>>> 4fae16df
 	return 0;
 }
 
